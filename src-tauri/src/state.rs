use crate::error::Result;
use crate::icmp;
use crate::secure_http::SecureHttpClient;
use crate::session::SessionManager;
use crate::tor_manager::{TorClientBehavior, TorManager};
use arti_client::TorClient;
use chrono::Utc;
use directories::ProjectDirs;
use log::Level;
use regex::Regex;
use serde::{Deserialize, Serialize};
use serde_json;
use std::path::{Path, PathBuf};
use std::sync::Arc;
use std::time::Duration;
use sysinfo::{PidExt, System, SystemExt};
#[cfg(target_os = "macos")]
use tauri::NativeImage;
use tauri::{AppHandle, CustomMenuItem, SystemTrayMenu};
use tokio::fs::{self, OpenOptions};
use tokio::io::AsyncWriteExt;
use tokio::sync::{Mutex, RwLock};
use tor_rtcompat::PreferredRuntime;

/// Default location of the application configuration file
pub const DEFAULT_CONFIG_PATH: &str = "src-tauri/app_config.json";

/// Default number of log lines retained if no configuration is provided
pub const DEFAULT_MAX_LOG_LINES: usize = 1000;
/// Default number of metric lines retained
pub const DEFAULT_MAX_METRIC_LINES: usize = 1000;
/// Default session token lifetime in seconds
pub const DEFAULT_SESSION_TTL: u64 = 3600;
/// Default maximum number of metric lines
pub const DEFAULT_MAX_METRIC_LINES: usize = 10_000;
/// Default maximum metrics file size in megabytes
pub const DEFAULT_MAX_METRIC_MB: usize = 5;

#[derive(Deserialize, Default)]
struct AppConfig {
    #[serde(default = "default_max_log_lines")]
    max_log_lines: usize,
    #[serde(default)]
    geoip_path: Option<String>,
    #[serde(default)]
    metrics_file: Option<String>,
    #[serde(default = "default_max_metric_lines")]
    max_metric_lines: usize,
    #[serde(default = "default_max_metric_mb")]
    max_metric_mb: usize,
}

fn default_max_log_lines() -> usize {
    DEFAULT_MAX_LOG_LINES
}

fn default_max_metric_lines() -> usize {
    DEFAULT_MAX_METRIC_LINES
}

fn default_max_metric_mb() -> usize {
    DEFAULT_MAX_METRIC_MB
}

impl AppConfig {
    fn load<P: AsRef<Path>>(path: P) -> Self {
        std::fs::read_to_string(path)
            .ok()
            .and_then(|s| serde_json::from_str(&s).ok())
            .unwrap_or_default()
    }
}

#[derive(Serialize, Deserialize, Clone, Debug, PartialEq, Eq)]
pub struct LogEntry {
    pub level: String,
    pub timestamp: String,
    pub message: String,
    #[serde(default)]
    pub stack: Option<String>,
}

#[derive(Serialize, Deserialize, Clone, Debug)]
pub struct MetricPoint {
    #[serde(rename = "time")]
    pub time: i64,
    #[serde(rename = "memoryMB")]
    pub memory_mb: u64,
    #[serde(rename = "circuitCount")]
    pub circuit_count: usize,
    #[serde(rename = "latencyMs")]
    pub latency_ms: u64,
    #[serde(rename = "oldestAge")]
    pub oldest_age: u64,
    #[serde(rename = "avgCreateMs")]
    pub avg_create_ms: u64,
    #[serde(rename = "failedAttempts")]
    pub failed_attempts: u64,
    #[serde(rename = "cpuPercent")]
    pub cpu_percent: f32,
    #[serde(rename = "networkBytes")]
    pub network_bytes: u64,
    #[serde(rename = "networkTotal")]
    #[serde(default)]
    pub network_total: u64,
    #[serde(rename = "complete")]
    #[serde(default)]
    pub complete: bool,
}

#[derive(Clone)]
pub struct AppState<C: TorClientBehavior = TorClient<PreferredRuntime>> {
    pub tor_manager: Arc<RwLock<Arc<TorManager<C>>>>,
    pub http_client: Arc<SecureHttpClient>,
    /// Path to the persistent log file
    pub log_file: PathBuf,
    /// Mutex used to serialize file writes
    pub log_lock: Arc<Mutex<()>>,
    /// Optional path to store metric points
    pub metrics_file: Option<PathBuf>,
    /// Mutex used to serialize metric writes
    pub metrics_lock: Arc<Mutex<()>>,
    /// Counter for connection retries
    pub retry_counter: Arc<Mutex<u32>>,
    /// Maximum number of lines to retain in the log file
    pub max_log_lines: Arc<Mutex<usize>>,
    /// Maximum number of metric lines retained
    pub max_metric_lines: usize,
    /// Maximum metrics file size in megabytes
    pub max_metric_mb: usize,
    /// Current memory usage in bytes
    pub memory_usage: Arc<Mutex<u64>>,
    /// Current number of circuits
    pub circuit_count: Arc<Mutex<usize>>,
    /// Age of the oldest circuit in seconds
    pub oldest_circuit_age: Arc<Mutex<u64>>,
    /// Last recorded network latency in milliseconds
    pub latency_ms: Arc<Mutex<u64>>,
    /// Current CPU usage percentage
    pub cpu_usage: Arc<Mutex<f32>>,
    /// Network throughput in bytes per second
    pub network_throughput: Arc<Mutex<u64>>,
    /// Total network traffic in bytes since start
    pub network_total: Arc<Mutex<u64>>,
    /// Total traffic bytes at the last metrics update
    pub prev_traffic: Arc<Mutex<u64>>,
    /// Maximum memory usage before warning (in MB)
    pub max_memory_mb: u64,
    /// Maximum number of circuits before warning
    pub max_circuits: usize,
    /// Session manager for authentication tokens
    pub session: Arc<SessionManager>,
    /// Handle used to emit frontend events
    pub app_handle: Arc<Mutex<Option<AppHandle>>>,
    /// Current warning shown in the tray menu
    pub tray_warning: Arc<Mutex<Option<String>>>,
    /// Flag to avoid concurrent auto reconnect attempts
    pub reconnect_in_progress: Arc<Mutex<bool>>,
}

impl<C: TorClientBehavior> Default for AppState<C> {
    fn default() -> Self {
        let log_file = if let Some(proj) = ProjectDirs::from("", "", "torwell84") {
            let path = proj.data_dir().join("torwell.log");
            if let Some(parent) = path.parent() {
                let _ = std::fs::create_dir_all(parent);
            }
            path
        } else {
            let path = std::env::current_dir()
                .unwrap_or_else(|_| PathBuf::from("."))
                .join("torwell.log");
            if let Some(parent) = path.parent() {
                let _ = std::fs::create_dir_all(parent);
            }
            path
        };

        let cfg = AppConfig::load(DEFAULT_CONFIG_PATH);
        let mut max_log_lines = cfg.max_log_lines;
        let mut max_metric_lines = cfg.max_metric_lines;
        let mut max_metric_mb = cfg.max_metric_mb;
        let mut geoip_path = cfg.geoip_path.clone();
        if let Ok(val) = std::env::var("TORWELL_MAX_LOG_LINES") {
            if let Ok(n) = val.parse::<usize>() {
                max_log_lines = n;
            }
        }
        if let Ok(val) = std::env::var("TORWELL_MAX_METRIC_LINES") {
            if let Ok(n) = val.parse::<usize>() {
                max_metric_lines = n;
            }
        }
        if let Ok(val) = std::env::var("TORWELL_MAX_METRIC_MB") {
            if let Ok(n) = val.parse::<usize>() {
                max_metric_mb = n;
            }
        }
        if let Ok(p) = std::env::var("TORWELL_GEOIP_PATH") {
            geoip_path = Some(p);
        }

        Self {
            tor_manager: Arc::new(RwLock::new(Arc::new(TorManager::new_with_geoip(
                geoip_path.clone(),
            )))),
            http_client: Arc::new(
                SecureHttpClient::new_default().expect("failed to create http client"),
            ),
            log_file,
            log_lock: Arc::new(Mutex::new(())),
            metrics_file: cfg
                .metrics_file
                .clone()
                .or_else(|| std::env::var("TORWELL_METRICS_FILE").ok())
                .map(PathBuf::from)
                .or_else(|| {
                    if let Some(proj) = ProjectDirs::from("", "", "torwell84") {
                        let path = proj.data_dir().join("metrics.json");
                        if let Some(p) = path.parent() {
                            let _ = std::fs::create_dir_all(p);
                        }
                        Some(path)
                    } else {
                        let path = std::env::current_dir()
                            .unwrap_or_else(|_| PathBuf::from("."))
                            .join("metrics.json");
                        if let Some(p) = path.parent() {
                            let _ = std::fs::create_dir_all(p);
                        }
                        Some(path)
                    }
                }),
            metrics_lock: Arc::new(Mutex::new(())),
            retry_counter: Arc::new(Mutex::new(0)),
            max_log_lines: Arc::new(Mutex::new(max_log_lines)),
            max_metric_lines,
            max_metric_mb,
            memory_usage: Arc::new(Mutex::new(0)),
            circuit_count: Arc::new(Mutex::new(0)),
            oldest_circuit_age: Arc::new(Mutex::new(0)),
            latency_ms: Arc::new(Mutex::new(0)),
            cpu_usage: Arc::new(Mutex::new(0.0)),
            network_throughput: Arc::new(Mutex::new(0)),
            network_total: Arc::new(Mutex::new(0)),
            prev_traffic: Arc::new(Mutex::new(0)),
            max_memory_mb: std::env::var("TORWELL_MAX_MEMORY_MB")
                .ok()
                .and_then(|v| v.parse::<u64>().ok())
                .unwrap_or(1024),
            max_circuits: std::env::var("TORWELL_MAX_CIRCUITS")
                .ok()
                .and_then(|v| v.parse::<usize>().ok())
                .unwrap_or(20),
            session: SessionManager::new(Duration::from_secs(
                std::env::var("TORWELL_SESSION_TTL")
                    .ok()
                    .and_then(|v| v.parse::<u64>().ok())
                    .unwrap_or(DEFAULT_SESSION_TTL),
            )),
            app_handle: Arc::new(Mutex::new(None)),
            tray_warning: Arc::new(Mutex::new(None)),
            reconnect_in_progress: Arc::new(Mutex::new(false)),
        }
    }
}

impl<C: TorClientBehavior> AppState<C> {
    pub fn new(http_client: Arc<SecureHttpClient>) -> Self {
        let log_file = if let Some(proj) = ProjectDirs::from("", "", "torwell84") {
            let path = proj.data_dir().join("torwell.log");
            if let Some(parent) = path.parent() {
                let _ = std::fs::create_dir_all(parent);
            }
            path
        } else {
            let path = std::env::current_dir()
                .unwrap_or_else(|_| PathBuf::from("."))
                .join("torwell.log");
            if let Some(parent) = path.parent() {
                let _ = std::fs::create_dir_all(parent);
            }
            path
        };

        let cfg = AppConfig::load(DEFAULT_CONFIG_PATH);
        let mut max_log_lines = cfg.max_log_lines;
        let mut max_metric_lines = cfg.max_metric_lines;
        let mut max_metric_mb = cfg.max_metric_mb;
        let mut geoip_path = cfg.geoip_path.clone();
        if let Ok(val) = std::env::var("TORWELL_MAX_LOG_LINES") {
            if let Ok(n) = val.parse::<usize>() {
                max_log_lines = n;
            }
        }
        if let Ok(val) = std::env::var("TORWELL_MAX_METRIC_LINES") {
            if let Ok(n) = val.parse::<usize>() {
                max_metric_lines = n;
            }
        }
        if let Ok(val) = std::env::var("TORWELL_MAX_METRIC_MB") {
            if let Ok(n) = val.parse::<usize>() {
                max_metric_mb = n;
            }
        }
        if let Ok(p) = std::env::var("TORWELL_GEOIP_PATH") {
            geoip_path = Some(p);
        }

        AppState {
            tor_manager: Arc::new(RwLock::new(Arc::new(TorManager::new_with_geoip(
                geoip_path.clone(),
            )))),
            http_client,
            log_file,
            log_lock: Arc::new(Mutex::new(())),
            metrics_file: cfg
                .metrics_file
                .clone()
                .or_else(|| std::env::var("TORWELL_METRICS_FILE").ok())
                .map(PathBuf::from)
                .or_else(|| {
                    if let Some(proj) = ProjectDirs::from("", "", "torwell84") {
                        let path = proj.data_dir().join("metrics.json");
                        if let Some(p) = path.parent() {
                            let _ = std::fs::create_dir_all(p);
                        }
                        Some(path)
                    } else {
                        let path = std::env::current_dir()
                            .unwrap_or_else(|_| PathBuf::from("."))
                            .join("metrics.json");
                        if let Some(p) = path.parent() {
                            let _ = std::fs::create_dir_all(p);
                        }
                        Some(path)
                    }
                }),
            metrics_lock: Arc::new(Mutex::new(())),
            retry_counter: Arc::new(Mutex::new(0)),
            max_log_lines: Arc::new(Mutex::new(max_log_lines)),
            max_metric_lines,
            max_metric_mb,
            memory_usage: Arc::new(Mutex::new(0)),
            circuit_count: Arc::new(Mutex::new(0)),
            oldest_circuit_age: Arc::new(Mutex::new(0)),
            latency_ms: Arc::new(Mutex::new(0)),
            cpu_usage: Arc::new(Mutex::new(0.0)),
            network_throughput: Arc::new(Mutex::new(0)),
            network_total: Arc::new(Mutex::new(0)),
            prev_traffic: Arc::new(Mutex::new(0)),
            max_memory_mb: std::env::var("TORWELL_MAX_MEMORY_MB")
                .ok()
                .and_then(|v| v.parse::<u64>().ok())
                .unwrap_or(1024),
            max_circuits: std::env::var("TORWELL_MAX_CIRCUITS")
                .ok()
                .and_then(|v| v.parse::<usize>().ok())
                .unwrap_or(20),
            session: SessionManager::new(Duration::from_secs(
                std::env::var("TORWELL_SESSION_TTL")
                    .ok()
                    .and_then(|v| v.parse::<u64>().ok())
                    .unwrap_or(DEFAULT_SESSION_TTL),
            )),
            app_handle: Arc::new(Mutex::new(None)),
            tray_warning: Arc::new(Mutex::new(None)),
        }
    }

    const DEFAULT_MAX_LINES: usize = DEFAULT_MAX_LOG_LINES;

    pub async fn increment_retry_counter(&self) {
        let mut guard = self.retry_counter.lock().await;
        *guard += 1;
    }

    pub async fn reset_retry_counter(&self) {
        let mut guard = self.retry_counter.lock().await;
        *guard = 0;
    }

    /// Create and return a new session token
    pub async fn create_session(&self) -> String {
        self.session.create_session().await
    }

    /// Validate an existing session token
    pub async fn validate_session(&self, token: &str) -> bool {
        self.session.validate(token).await
    }

    pub async fn add_log(
        &self,
        level: Level,
        message: String,
        stack: Option<String>,
    ) -> Result<()> {
        let _guard = self.log_lock.lock().await;
        let mut file = OpenOptions::new()
            .create(true)
            .append(true)
            .open(&self.log_file)
            .await?;
        let entry = LogEntry {
            level: level.to_string(),
            timestamp: Utc::now().to_rfc3339(),
            message,
            stack,
        };
        let json = serde_json::to_string(&entry)?;
        file.write_all(json.as_bytes()).await?;
        file.write_all(b"\n").await?;
        drop(file);

        // Optional hook: forward logs to a central server if configured.
        if let Ok(endpoint) = std::env::var("TORWELL_LOG_ENDPOINT") {
            let client = self.http_client.clone();
            let payload = serde_json::to_value(&entry)?;
            tokio::spawn(async move {
                if let Err(e) = client.post_json(&endpoint, &payload).await {
                    log::error!("failed to send log entry: {}", e);
                }
            });
        }

        self.trim_logs().await?;
        Ok(())
    }

    async fn trim_logs(&self) -> Result<()> {
        let contents = fs::read_to_string(&self.log_file).await.unwrap_or_default();
        let mut lines: Vec<&str> = contents.lines().collect();
        let limit = *self.max_log_lines.lock().await;
        if lines.len() > limit {
            let archive_dir = self
                .log_file
                .parent()
                .map(|p| p.join("archive"))
                .unwrap_or_else(|| PathBuf::from("archive"));
            fs::create_dir_all(&archive_dir).await?;
            let ts = Utc::now().format("%Y%m%d%H%M%S");
            let archive_path = archive_dir.join(format!("torwell-{}.log", ts));
            fs::rename(&self.log_file, &archive_path).await?;
            lines = lines[lines.len() - limit..].to_vec();
            fs::write(&self.log_file, lines.join("\n")).await?;
        }
        Ok(())
    }

    pub async fn read_logs(&self) -> Result<Vec<LogEntry>> {
        let _guard = self.log_lock.lock().await;
        let contents = fs::read_to_string(&self.log_file).await.unwrap_or_default();
        let mut entries = Vec::new();
        for line in contents.lines() {
            if let Ok(entry) = serde_json::from_str::<LogEntry>(line) {
                entries.push(entry);
            }
        }
        Ok(entries)
    }

    pub async fn clear_log_file(&self) -> Result<()> {
        let _guard = self.log_lock.lock().await;
        fs::write(&self.log_file, b"").await?;
        Ok(())
    }

    async fn trim_metrics(&self) -> Result<()> {
        if let Some(path) = &self.metrics_file {
            let contents = fs::read_to_string(path).await.unwrap_or_default();
            let mut lines: Vec<&str> = contents.lines().collect();
            let limit = DEFAULT_MAX_METRIC_LINES;
            if lines.len() > limit {
                let archive_dir = path
                    .parent()
                    .map(|p| p.join("archive"))
                    .unwrap_or_else(|| PathBuf::from("archive"));
                fs::create_dir_all(&archive_dir).await?;
                let ts = Utc::now().format("%Y%m%d%H%M%S");
                let archive_path = archive_dir.join(format!("metrics-{}.json", ts));
                fs::rename(path, &archive_path).await?;
                lines = lines[lines.len() - limit..].to_vec();
                fs::write(path, lines.join("\n")).await?;
            }
        }
        Ok(())
    }

    /// Append a metric point to the metrics file if configured
    pub async fn append_metric(&self, point: &MetricPoint) -> Result<()> {
        if let Some(path) = &self.metrics_file {
            let _guard = self.metrics_lock.lock().await;
            let mut file = OpenOptions::new()
                .create(true)
                .append(true)
                .open(path)
                .await?;
            let json = serde_json::to_string(point)?;
            file.write_all(json.as_bytes()).await?;
            file.write_all(b"\n").await?;
            drop(file);
            self.trim_metrics().await?;
<<<<<<< HEAD
        }
        Ok(())
    }

    async fn trim_metrics(&self) -> Result<()> {
        if let Some(path) = &self.metrics_file {
            let contents = fs::read_to_string(path).await.unwrap_or_default();
            let mut lines: Vec<&str> = contents.lines().collect();
            let line_limit = self.max_metric_lines;
            let size_limit = self.max_metric_mb * 1024 * 1024;
            let mut total_size: usize = lines.iter().map(|l| l.len() + 1).sum();

            if total_size > size_limit || lines.len() > line_limit {
                if lines.len() > line_limit {
                    lines = lines[lines.len() - line_limit..].to_vec();
                    total_size = lines.iter().map(|l| l.len() + 1).sum();
                }
                while total_size > size_limit && !lines.is_empty() {
                    total_size -= lines[0].len() + 1;
                    lines.remove(0);
                }
                let mut data = lines.join("\n");
                if !data.is_empty() {
                    data.push('\n');
                }
                fs::write(path, data).await?;
            }
=======
>>>>>>> 7a32d216
        }
        Ok(())
    }

    /// Load stored metric points from the metrics file
    pub async fn load_metrics(&self) -> Result<Vec<MetricPoint>> {
        if let Some(path) = &self.metrics_file {
            let _guard = self.metrics_lock.lock().await;
            let contents = fs::read_to_string(path).await.unwrap_or_default();
            let mut entries = Vec::new();
            for line in contents.lines() {
                if let Ok(entry) = serde_json::from_str::<MetricPoint>(line) {
                    entries.push(entry);
                }
            }
            Ok(entries)
        } else {
            Ok(Vec::new())
        }
    }

    /// Update the maximum number of log lines and trim existing logs
    pub async fn set_max_log_lines(&self, limit: usize) -> Result<()> {
        *self.max_log_lines.lock().await = limit;
        self.trim_logs().await
    }

    /// Update the certificate update interval and restart the background task
    pub async fn set_update_interval(&self, interval: u64) {
        if interval > 0 {
            std::env::set_var("TORWELL_UPDATE_INTERVAL", interval.to_string());
        } else {
            std::env::remove_var("TORWELL_UPDATE_INTERVAL");
        }

        let cfg: serde_json::Value = std::fs::read_to_string(secure_http::DEFAULT_CONFIG_PATH)
            .ok()
            .and_then(|s| serde_json::from_str(&s).ok())
            .unwrap_or_default();

        let mut urls = vec![cfg
            .get("cert_url")
            .and_then(|v| v.as_str())
            .unwrap_or(secure_http::DEFAULT_CERT_URL)
            .to_string()];
        if let Some(fb) = cfg.get("fallback_cert_url").and_then(|v| v.as_str()) {
            urls.push(fb.to_string());
        }

        if let Ok(env_url) = std::env::var("TORWELL_CERT_URL") {
            urls[0] = env_url;
        }
        if let Ok(env_fb) = std::env::var("TORWELL_FALLBACK_CERT_URL") {
            if urls.len() == 1 {
                urls.push(env_fb);
            } else {
                urls[1] = env_fb;
            }
        }

        if interval > 0 {
            self.http_client
                .clone()
                .schedule_updates(urls, std::time::Duration::from_secs(interval))
                .await;
        }
    }

    /// Update the GeoIP directory and replace the Tor manager
    pub async fn set_geoip_path(&self, path: Option<String>) {
        if let Some(ref p) = path {
            std::env::set_var("TORWELL_GEOIP_PATH", p);
        } else {
            std::env::remove_var("TORWELL_GEOIP_PATH");
        }
        let new_mgr = Arc::new(TorManager::new_with_geoip(path));
        *self.tor_manager.write().await = new_mgr;
    }

    /// Return the path to the log file as a string
    pub fn log_file_path(&self) -> String {
        self.log_file.to_string_lossy().into()
    }

    /// Update stored metrics
    pub async fn update_metrics(
        &self,
        memory: u64,
        circuits: usize,
        oldest_age: u64,
        cpu: f32,
        network: u64,
    ) {
        *self.memory_usage.lock().await = memory;
        *self.circuit_count.lock().await = circuits;
        *self.oldest_circuit_age.lock().await = oldest_age;
        *self.cpu_usage.lock().await = cpu;
        let mut net = network;
        if let Ok(stats) = {
            let mgr = self.tor_manager.read().await.clone();
            mgr.traffic_stats().await
        } {
            let total = stats.bytes_sent + stats.bytes_received;
            let mut prev = self.prev_traffic.lock().await;
            let diff = if total > *prev { total - *prev } else { 0 };
            *prev = total;
            *self.network_total.lock().await += diff;
            if net == 0 {
                net = diff / 30;
            }
        }
        *self.network_throughput.lock().await = net;

        let memory_mb = memory / 1024 / 1024;
        if memory_mb > self.max_memory_mb {
            let msg = format!(
                "memory usage {} MB exceeds limit {}",
                memory_mb, self.max_memory_mb
            );
            let _ = self.add_log(Level::Warn, msg.clone(), None).await;
            let mgr = self.tor_manager.read().await.clone();
            let _ = mgr.close_all_circuits().await;
            *self.tray_warning.lock().await = Some(msg.clone());
            self.update_tray_menu().await;
            self.emit_security_warning(msg).await;
        }

        if circuits > self.max_circuits {
            let msg = format!(
                "circuit count {} exceeds limit {}",
                circuits, self.max_circuits
            );
            let _ = self.add_log(Level::Warn, msg.clone(), None).await;
            let mgr = self.tor_manager.read().await.clone();
            let _ = mgr.close_all_circuits().await;
            *self.tray_warning.lock().await = Some(msg.clone());
            self.update_tray_menu().await;
            self.emit_security_warning(msg).await;
        }

        // Warning should persist until the user acknowledges it via the tray
        // Additional metrics like circuit build times could be stored here
    }

    /// Update network latency metric
    pub async fn update_latency(&self, latency: u64) {
        *self.latency_ms.lock().await = latency;
    }

    /// Retrieve current metrics
    pub async fn metrics(&self) -> (u64, usize, u64, f32, u64, u64) {
        let mem = *self.memory_usage.lock().await;
        let circ = *self.circuit_count.lock().await;
        let age = *self.oldest_circuit_age.lock().await;
        let cpu = *self.cpu_usage.lock().await;
        let net = *self.network_throughput.lock().await;
        let total = *self.network_total.lock().await;
        (mem, circ, age, cpu, net, total)
    }

    /// Retrieve current latency
    pub async fn latency(&self) -> u64 {
        *self.latency_ms.lock().await
    }

    /// Start periodic collection of performance metrics and emit events
    pub fn start_metrics_task(self: Arc<Self>, handle: AppHandle) {
        tokio::spawn(async move {
            let mut interval = tokio::time::interval(Duration::from_secs(30));
            let mut sys = System::new();
            let pid = match sysinfo::get_current_pid() {
                Ok(p) => p,
                Err(_) => return,
            };
            sys.refresh_process(pid);
            sys.refresh_networks();
            let mut prev_net: u64 = sys
                .networks()
                .iter()
                .map(|(_, data)| data.total_received() + data.total_transmitted())
                .sum();
            let mut last_connected = {
                let mgr = self.tor_manager.read().await.clone();
                mgr.is_connected().await
            };

            loop {
                interval.tick().await;

                // Automatically try to reconnect if disconnected
                if {
                    let mgr = self.tor_manager.read().await.clone();
                    !mgr.is_connected().await
                } {
                    self.clone().start_auto_reconnect(handle.clone());
                }

                let circ = match {
                    let mgr = self.tor_manager.read().await.clone();
                    mgr.circuit_metrics().await
                } {
                    Ok(c) => c,
                    Err(_) => crate::tor_manager::CircuitMetrics {
                        count: 0,
                        oldest_age: 0,
                        avg_create_ms: 0,
                        failed_attempts: 0,
                        complete: false,
                    },
                };

                sys.refresh_process(pid);
                sys.refresh_networks();
                let mem = sys.process(pid).map(|p| p.memory()).unwrap_or(0);
                let cpu = sys.process(pid).map(|p| p.cpu_usage()).unwrap_or(0.0);
                let net_total: u64 = sys
                    .networks()
                    .iter()
                    .map(|(_, data)| data.total_received() + data.total_transmitted())
                    .sum();
                let network = if net_total > prev_net {
                    (net_total - prev_net) / 30
                } else {
                    0
                };
                prev_net = net_total;

                let latency = match Self::measure_ping_latency().await {
                    Ok(v) => v,
                    Err(_) => 0,
                };

                let current_connected = {
                    let mgr = self.tor_manager.read().await.clone();
                    mgr.is_connected().await
                };
                if current_connected != last_connected {
                    last_connected = current_connected;
                    self.update_tray_menu().await;
                }

                self.update_metrics(mem, circ.count, circ.oldest_age, cpu, network)
                    .await;
                self.update_latency(latency).await;
                self.update_tray_menu().await;

                let point = MetricPoint {
                    time: Utc::now().timestamp_millis(),
                    memory_mb: mem / 1_000_000,
                    circuit_count: circ.count,
                    latency_ms: latency,
                    oldest_age: circ.oldest_age,
                    avg_create_ms: circ.avg_create_ms,
                    failed_attempts: circ.failed_attempts,
                    cpu_percent: cpu,
                    network_bytes: *self.network_throughput.lock().await,
                    network_total: *self.network_total.lock().await,
                    complete: circ.complete,
                };
                let _ = self.append_metric(&point).await;

                let failures = *self.http_client.update_failures.lock().await;
                if failures >= 3 {
                    let msg = format!("{failures} consecutive certificate update failures");
                    *self.tray_warning.lock().await = Some(msg.clone());
                    self.update_tray_menu().await;
                }

                let _ = handle.emit_all(
                    "metrics-update",
                    serde_json::json!({
                        "memory_bytes": mem,
                        "circuit_count": circ.count,
                        "latency_ms": latency,
                        "oldest_age": circ.oldest_age,
                        "avg_create_ms": circ.avg_create_ms,
                        "failed_attempts": circ.failed_attempts,
                        "cpu_percent": cpu,
                        "network_bytes": *self.network_throughput.lock().await,
                        "total_network_bytes": *self.network_total.lock().await,
                        "complete": circ.complete
                    }),
                );
            }
        });
    }

    /// Store the application handle for emitting events
    pub async fn register_handle(&self, handle: AppHandle) {
        *self.app_handle.lock().await = Some(handle);
    }

    /// Update the system tray menu with current status and warning if set
    async fn update_tray_menu(&self) {
        if let Some(handle) = self.app_handle.lock().await.as_ref() {
            let connected = {
                let mgr = self.tor_manager.read().await.clone();
                mgr.is_connected().await
            };
            let status = if connected {
                "Connected"
            } else {
                "Disconnected"
            };
            let memory_mb = *self.memory_usage.lock().await / 1024 / 1024;
            let circuits = *self.circuit_count.lock().await;
            let mem_label = if memory_mb > self.max_memory_mb {
                format!("Memory: {} MB \u{26A0}\u{fe0f}", memory_mb)
            } else {
                format!("Memory: {} MB", memory_mb)
            };
            let circ_label = if circuits > self.max_circuits {
                format!("Circuits: {} \u{26A0}\u{fe0f}", circuits)
            } else {
                format!("Circuits: {}", circuits)
            };

            let mut menu = SystemTrayMenu::new()
                .add_item(CustomMenuItem::new("status", format!("Status: {}", status)).disabled())
                .add_item(CustomMenuItem::new("memory", mem_label).disabled())
                .add_item(CustomMenuItem::new("circuits", circ_label).disabled())
                .add_item(CustomMenuItem::new("show", "Show"));

            if connected {
                menu = menu.add_item(CustomMenuItem::new("disconnect", "Disconnect"));
            } else {
                menu = menu.add_item(CustomMenuItem::new("connect", "Connect"));
            }

            menu = menu
                .add_item(CustomMenuItem::new("reconnect", "Reconnect"))
                .add_item(CustomMenuItem::new("show_dashboard", "Show Dashboard"))
                .add_item(CustomMenuItem::new("show_logs", "Show Logs"))
                .add_item(CustomMenuItem::new("open_logs_file", "Open Log File"))
                .add_item(CustomMenuItem::new("settings", "Settings"))
                .add_item(CustomMenuItem::new(
                    "open_settings_file",
                    "Open Settings File",
                ))
                .add_item(CustomMenuItem::new("quit", "Quit"));

            if let Some(w) = self.tray_warning.lock().await.clone() {
                let mut item =
                    CustomMenuItem::new("warning", format!("\u{26A0}\u{FE0F} {}", w)).disabled();
                #[cfg(target_os = "macos")]
                {
                    item = item.native_image(NativeImage::Caution);
                }
                menu = menu.add_item(item);
            }

            let tray = handle.tray_handle();
            let _ = tray.set_menu(menu);
        }
    }

    /// Clear any tray warning and refresh the tray menu
    pub async fn clear_tray_warning(&self) {
        *self.tray_warning.lock().await = None;
        self.update_tray_menu().await;
    }

    /// Emit a security warning event to the frontend
    pub async fn emit_security_warning(&self, message: String) {
        if let Some(handle) = self.app_handle.lock().await.as_ref() {
            let _ = handle.emit_all("security-warning", message.clone());

            #[cfg(target_os = "windows")]
            {
                use winrt_notification::{Duration, Toast};
                let _ = Toast::new(Toast::POWERSHELL_APP_ID)
                    .title("Torwell84 Warning")
                    .text1(&message)
                    .duration(Duration::Short)
                    .show();
            }

            #[cfg(target_os = "linux")]
            {
                use std::process::Command;
                let _ = Command::new("notify-send")
                    .arg("Torwell84 Warning")
                    .arg(&message)
                    .output();
            }

            #[cfg(target_os = "macos")]
            {
                let _ = tauri::api::notification::Notification::new(
                    &handle.config().tauri.bundle.identifier,
                )
                .title("Torwell84 Warning")
                .body(&message)
                .show();
            }

            #[cfg(not(any(target_os = "windows", target_os = "linux", target_os = "macos")))]
            {
                let _ = tauri::api::notification::Notification::new(
                    &handle.config().tauri.bundle.identifier,
                )
                .title("Torwell84 Warning")
                .body(&message)
                .show();
            }
        }
    }

    /// Attempt to reconnect if the Tor client is not connected
    pub fn start_auto_reconnect(self: Arc<Self>, handle: AppHandle) {
        tokio::spawn(async move {
            {
                let mut flag = self.reconnect_in_progress.lock().await;
                if *flag {
                    return;
                }
                *flag = true;
            }

            if let Err(e) = handle.emit_all(
                "tor-status-update",
                serde_json::json!({
                    "status": "CONNECTING",
                    "bootstrapProgress": 0,
                    "bootstrapMessage": "",
                    "retryCount": 0,
                    "retryDelay": 0
                }),
            ) {
                log::error!("Failed to emit status update: {}", e);
            }

            let mgr = self.tor_manager.read().await.clone();
            let state_clone = self.clone();
            let res = mgr
                .connect_with_backoff(
                    5,
                    Duration::from_secs(60),
                    |info| {
                        let attempt = info.attempt;
                        let delay = info.delay;
                        let err_str = info.error.to_string();
                        let st = state_clone.clone();
                        tokio::spawn(async move {
                            st.increment_retry_counter().await;
                            let _ = st
                                .add_log(
                                    Level::Warn,
                                    format!("connection attempt {} failed: {}", attempt, err_str),
                                    None,
                                )
                                .await;
                        });
                        let (step, source) = match info.error {
                            Error::ConnectionFailed { step, source, .. } => {
                                (step.to_string(), source)
                            }
                            Error::Identity { step, source, .. }
                            | Error::NetworkFailure { step, source, .. }
                            | Error::ConfigError { step, source, .. } => (step, source),
                            _ => (String::new(), String::new()),
                        };
                        let _ = handle.emit_all(
                            "tor-status-update",
                            serde_json::json!({
                                "status": "RETRYING",
                                "retryCount": attempt,
                                "retryDelay": delay.as_secs(),
                                "errorMessage": err_str,
                                "errorStep": step,
                                "errorSource": source
                            }),
                        );
                    },
                    |progress, msg| {
                        let _ = handle.emit_all(
                            "tor-status-update",
                            serde_json::json!({
                                "status": "CONNECTING",
                                "bootstrapProgress": progress,
                                "bootstrapMessage": msg
                            }),
                        );
                    },
                )
                .await;

            match res {
                Ok(_) => {
                    if let Err(e) = handle.emit_all(
                        "tor-status-update",
                        serde_json::json!({
                            "status": "CONNECTED",
                            "bootstrapProgress": 100,
                            "bootstrapMessage": "done",
                            "retryCount": 0,
                            "retryDelay": 0
                        }),
                    ) {
                        log::error!("Failed to emit status update: {}", e);
                    }
                    state_clone.update_tray_menu().await;
                }
                Err(e) => {
                    let (step, source) = match &e {
                        Error::ConnectionFailed { step, source, .. } => {
                            (step.to_string(), source.clone())
                        }
                        Error::Identity { step, source, .. }
                        | Error::NetworkFailure { step, source, .. }
                        | Error::ConfigError { step, source, .. } => (step.clone(), source.clone()),
                        _ => (String::new(), String::new()),
                    };
                    if let Err(em) = handle.emit_all(
                        "tor-status-update",
                        serde_json::json!({
                            "status": "ERROR",
                            "errorMessage": e.to_string(),
                            "errorStep": step,
                            "errorSource": source,
                            "bootstrapMessage": "",
                            "retryCount": 0,
                            "retryDelay": 0
                        }),
                    ) {
                        log::error!("Failed to emit error status update: {}", em);
                    }
                }
            }

            state_clone.reset_retry_counter().await;
            *state_clone.reconnect_in_progress.lock().await = false;
        });
    }

    /// Measure latency to a well-known host using an ICMP ping
    async fn measure_ping_latency() -> Result<u64> {
        match icmp::ping_host("google.com", 1).await {
            Ok(v) => Ok(v),
            Err(_) => Ok(0),
        }
    }
}<|MERGE_RESOLUTION|>--- conflicted
+++ resolved
@@ -501,7 +501,6 @@
             file.write_all(b"\n").await?;
             drop(file);
             self.trim_metrics().await?;
-<<<<<<< HEAD
         }
         Ok(())
     }
@@ -529,8 +528,7 @@
                 }
                 fs::write(path, data).await?;
             }
-=======
->>>>>>> 7a32d216
+
         }
         Ok(())
     }
