pub mod icmp;
mod commands;
mod core;
mod error;
#[cfg(feature = "mobile")]
mod http_bridge;
pub mod renderer;
mod secure_http;
mod session;
mod state;
<<<<<<< HEAD
mod system_proxy;
=======
mod socks;
>>>>>>> ab3cdf38
mod tor_manager;

pub use tor_manager::load_bridge_presets_from_str;

#[cfg(fuzzing)]
pub use secure_http::{fuzz_parse_max_age, fuzz_tls_version};

use open;
use secure_http::SecureHttpClient;
use state::AppState;
use std::time::Duration;
use tauri::{CustomMenuItem, SystemTray, SystemTrayEvent, SystemTrayMenu, Manager};
use arti_client::TorClient;
use tor_rtcompat::PreferredRuntime;

pub fn run() {
    let http_client = tauri::async_runtime::block_on(async {
        SecureHttpClient::init(secure_http::DEFAULT_CONFIG_PATH, None, None, None, None)
            .await
            .expect("failed to initialize http client")
    });
    let app_state: AppState<TorClient<PreferredRuntime>> = AppState::new(http_client.clone());

    #[cfg(feature = "mobile")]
    http_bridge::start(app_state.clone());

    let quit = CustomMenuItem::new("quit", "Quit");
    let show = CustomMenuItem::new("show", "Show");
    let connect = CustomMenuItem::new("connect", "Connect");
    let disconnect = CustomMenuItem::new("disconnect", "Disconnect");
    let logs = CustomMenuItem::new("show_logs", "Show Logs");
    let dashboard = CustomMenuItem::new("show_dashboard", "Show Dashboard");
    let reconnect = CustomMenuItem::new("reconnect", "Reconnect");
    let settings = CustomMenuItem::new("settings", "Settings");
    let open_logs_file = CustomMenuItem::new("open_logs_file", "Open Log File");
    let open_settings_file = CustomMenuItem::new("open_settings_file", "Open Settings File");
    let initial_connected = tauri::async_runtime::block_on(async {
        let mgr = app_state.tor_manager.read().await.clone();
        mgr.is_connected().await
    });
    let status = if initial_connected {
        "Connected"
    } else {
        "Disconnected"
    };
    let mut tray_menu = SystemTrayMenu::new()
        .add_item(CustomMenuItem::new("status", format!("Status: {}", status)).disabled())
        .add_item(show.clone());
    if initial_connected {
        tray_menu = tray_menu.add_item(disconnect.clone());
    } else {
        tray_menu = tray_menu.add_item(connect.clone());
    }
    tray_menu = tray_menu
        .add_item(reconnect.clone())
        .add_item(logs.clone())
        .add_item(open_logs_file.clone())
        .add_item(dashboard.clone())
        .add_item(settings.clone())
        .add_item(open_settings_file.clone())
        .add_item(quit.clone());
    let tray = SystemTray::new().with_menu(tray_menu);

    tauri::Builder::default()
        .system_tray(tray)
        .on_system_tray_event(|app, event| match event {
            SystemTrayEvent::MenuItemClick { id, .. } => match id.as_str() {
                "quit" => std::process::exit(0),
                "show" => {
                    if let Some(window) = app.get_window("main") {
                        let _ = window.show();
                        let _ = window.set_focus();
                    }
                }
                "connect" => {
                    let state = (*app.state::<AppState>()).clone();
                    let handle = app.clone();
                    tauri::async_runtime::spawn(async move {
                        if let Err(e) = commands::perform_connect(handle.clone(), state.clone()).await {
                            log::error!("tray connect failed: {}", e);
                        }
                        state.update_tray_menu().await;
                    });
                }
                "disconnect" => {
                    let state = (*app.state::<AppState>()).clone();
                    let handle = app.clone();
                    tauri::async_runtime::spawn(async move {
                        if let Err(e) = commands::perform_disconnect(handle.clone(), state.clone()).await {
                            log::error!("tray disconnect failed: {}", e);
                        }
                        state.update_tray_menu().await;
                    });
                }
                "reconnect" => {
                    let state = (*app.state::<AppState>()).clone();
                    let handle = app.clone();
                    tauri::async_runtime::spawn(async move {
                        if let Err(e) = commands::perform_reconnect(handle.clone(), state.clone()).await {
                            log::error!("tray reconnect failed: {}", e);
                        }
                        state.update_tray_menu().await;
                    });
                }
                "show_logs" => {
                    if let Some(window) = app.get_window("main") {
                        let _ = window.emit("open-logs", ());
                        let _ = window.show();
                        let _ = window.set_focus();
                    }
                }
                "show_dashboard" => {
                    let handle = app.clone();
                    tauri::async_runtime::spawn(async move {
                        let _ = commands::show_dashboard(handle).await;
                    });
                }
                "open_logs_file" => {
                    let state = app.state::<AppState>();
                    let path = state.log_file_path();
                    if let Err(e) = open::that(path) {
                        log::error!("failed to open log file: {e}");
                    }
                }
                "settings" => {
                    if let Some(window) = app.get_window("main") {
                        let _ = window.emit("open-settings", ());
                        let _ = window.show();
                        let _ = window.set_focus();
                    }
                }
                "open_settings_file" => {
                    if let Err(e) = open::that(crate::state::DEFAULT_CONFIG_PATH) {
                        log::error!("failed to open settings file: {e}");
                    }
                }
                "warning" => {
                    let state = (*app.state::<AppState>()).clone();
                    tauri::async_runtime::spawn(async move {
                        state.clear_tray_warning().await;
                    });
                }
                _ => {}
            },
            _ => {}
        })
        .manage(app_state)
        .setup(|app| {
            if cfg!(debug_assertions) {
                app.handle().plugin(
                    tauri_plugin_log::Builder::default()
                        .level(log::LevelFilter::Info)
                        .build(),
                )?;
            }
            let state_ref = app.state::<AppState>();
            let state = (*state_ref).clone();
            let handle = app.handle();
            let http_client = state.http_client.clone();
            let state_for_setup = state.clone();
            let handle_for_setup = handle.clone();
            let state_for_cb = state.clone();

            tauri::async_runtime::block_on(async move {
                state_for_setup.register_handle(handle_for_setup).await;
                state_for_setup.update_tray_menu().await;
                http_client
                    .set_warning_callback(move |msg| {
                        let st = state_for_cb.clone();
                        tauri::async_runtime::spawn(async move {
                            st.emit_security_warning(msg).await;
                        });
                    })
                    .await;
            });
            let renderer = state.renderer_service();
            renderer.attach_handle(handle.clone());
            renderer.start_render_loop();
            let state_for_metrics = state.clone();
            tokio::spawn(async move {
                state_for_metrics.load_metrics(None);
            });
            Ok(())
        })
        .invoke_handler(tauri::generate_handler![
            commands::connect,
            commands::disconnect,
            commands::get_status,
            commands::get_status_summary,
            commands::get_connection_timeline,
            commands::get_connection_health_summary,
            commands::get_active_circuit,
            commands::get_circuit_policy_report,
            commands::get_isolated_circuit,
            commands::set_exit_country,
            commands::set_entry_country,
            commands::set_middle_country,
            commands::set_bridges,
            commands::set_torrc_config,
            commands::generate_torrc_profile,
            commands::set_worker_config,
            commands::validate_worker_token,
            commands::set_hsm_config,
            commands::list_bridge_presets,
            commands::get_traffic_stats,
            commands::get_metrics,
            commands::list_circuits,
            commands::close_circuit,
            commands::get_logs,
            commands::clear_logs,
            commands::get_log_file_path,
            commands::set_log_limit,
            commands::load_metrics,
            commands::set_update_interval,
            commands::set_geoip_path,
            commands::set_insecure_hosts,
            commands::build_circuit,
            commands::ping_host,
            commands::ping_host_series,
            commands::dns_lookup,
            commands::traceroute_host,
            commands::lookup_country,
            commands::get_secure_key,
            commands::set_secure_key,
            commands::reconnect,
            commands::show_dashboard,
            commands::request_token,
            commands::get_frame_metrics,
            commands::toggle_system_proxy,
            commands::get_system_proxy_status
        ])
        .build(tauri::generate_context!())
        .expect("error while building tauri application")
        .run(|app, event| match event {
             tauri::RunEvent::ExitRequested { .. } => {
                 // Ensure proxy is disabled on exit
                 if let Err(e) = system_proxy::disable_global_proxy() {
                     log::error!("Failed to disable system proxy on exit: {}", e);
                 }
             }
             _ => {}
        });
}<|MERGE_RESOLUTION|>--- conflicted
+++ resolved
@@ -8,11 +8,7 @@
 mod secure_http;
 mod session;
 mod state;
-<<<<<<< HEAD
-mod system_proxy;
-=======
 mod socks;
->>>>>>> ab3cdf38
 mod tor_manager;
 
 pub use tor_manager::load_bridge_presets_from_str;
