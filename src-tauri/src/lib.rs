mod commands;
mod core;
mod error;
#[cfg(feature = "mobile")]
mod http_bridge;
<<<<<<< HEAD
pub mod renderer;
=======
#[path = "lib/mod.rs"]
pub mod lib;
>>>>>>> 9aad65ad
mod secure_http;
mod session;
mod state;
mod tor_manager;

pub use tor_manager::load_bridge_presets_from_str;

#[cfg(fuzzing)]
pub use secure_http::{fuzz_parse_max_age, fuzz_tls_version};

use open;
use secure_http::SecureHttpClient;
use state::AppState;
use std::time::Duration;
use tauri::{CustomMenuItem, SystemTray, SystemTrayEvent, SystemTrayMenu};

pub fn run() {
    let http_client = tauri::async_runtime::block_on(async {
        SecureHttpClient::init(secure_http::DEFAULT_CONFIG_PATH, None, None, None, None)
            .expect("failed to initialize http client")
    });
    let app_state = AppState::new(http_client.clone());

    #[cfg(feature = "mobile")]
    http_bridge::start(app_state.clone());

    let quit = CustomMenuItem::new("quit", "Quit");
    let show = CustomMenuItem::new("show", "Show");
    let connect = CustomMenuItem::new("connect", "Connect");
    let disconnect = CustomMenuItem::new("disconnect", "Disconnect");
    let logs = CustomMenuItem::new("show_logs", "Show Logs");
    let dashboard = CustomMenuItem::new("show_dashboard", "Show Dashboard");
    let reconnect = CustomMenuItem::new("reconnect", "Reconnect");
    let settings = CustomMenuItem::new("settings", "Settings");
    let open_logs_file = CustomMenuItem::new("open_logs_file", "Open Log File");
    let open_settings_file = CustomMenuItem::new("open_settings_file", "Open Settings File");
    let initial_connected = tauri::async_runtime::block_on(async {
        let mgr = app_state.tor_manager.read().await.clone();
        mgr.is_connected().await
    });
    let status = if initial_connected {
        "Connected"
    } else {
        "Disconnected"
    };
    let mut tray_menu = SystemTrayMenu::new()
        .add_item(CustomMenuItem::new("status", format!("Status: {}", status)).disabled())
        .add_item(show.clone());
    if initial_connected {
        tray_menu = tray_menu.add_item(disconnect.clone());
    } else {
        tray_menu = tray_menu.add_item(connect.clone());
    }
    tray_menu = tray_menu
        .add_item(reconnect.clone())
        .add_item(logs.clone())
        .add_item(open_logs_file.clone())
        .add_item(dashboard.clone())
        .add_item(settings.clone())
        .add_item(open_settings_file.clone())
        .add_item(quit.clone());
    let tray = SystemTray::new().with_menu(tray_menu);

    tauri::Builder::default()
        .system_tray(tray)
        .on_system_tray_event(|app, event| match event {
            SystemTrayEvent::MenuItemClick { id, .. } => match id.as_str() {
                "quit" => std::process::exit(0),
                "show" => {
                    if let Some(window) = app.get_window("main") {
                        let _ = window.show();
                        let _ = window.set_focus();
                    }
                }
                "connect" => {
                    let state = app.state::<AppState>();
                    let handle = app.handle();
                    tauri::async_runtime::spawn(async move {
                        if let Err(e) = commands::connect(handle.clone(), state.clone()).await {
                            log::error!("tray connect failed: {}", e);
                        }
                        state.update_tray_menu().await;
                    });
                }
                "disconnect" => {
                    let state = app.state::<AppState>();
                    let handle = app.handle();
                    tauri::async_runtime::spawn(async move {
                        if let Err(e) = commands::disconnect(handle.clone(), state.clone()).await {
                            log::error!("tray disconnect failed: {}", e);
                        }
                        state.update_tray_menu().await;
                    });
                }
                "reconnect" => {
                    let state = app.state::<AppState>();
                    let handle = app.handle();
                    tauri::async_runtime::spawn(async move {
                        if let Err(e) = commands::reconnect(handle.clone(), state.clone()).await {
                            log::error!("tray reconnect failed: {}", e);
                        }
                        state.update_tray_menu().await;
                    });
                }
                "show_logs" => {
                    if let Some(window) = app.get_window("main") {
                        let _ = window.emit("open-logs", ());
                        let _ = window.show();
                        let _ = window.set_focus();
                    }
                }
                "show_dashboard" => {
                    let handle = app.handle();
                    tauri::async_runtime::spawn(async move {
                        let _ = commands::show_dashboard(handle).await;
                    });
                }
                "open_logs_file" => {
                    let state = app.state::<AppState>();
                    let path = state.log_file_path();
                    if let Err(e) = open::that(path) {
                        log::error!("failed to open log file: {e}");
                    }
                }
                "settings" => {
                    if let Some(window) = app.get_window("main") {
                        let _ = window.emit("open-settings", ());
                        let _ = window.show();
                        let _ = window.set_focus();
                    }
                }
                "open_settings_file" => {
                    if let Err(e) = open::that(crate::state::DEFAULT_CONFIG_PATH) {
                        log::error!("failed to open settings file: {e}");
                    }
                }
                "warning" => {
                    let state = app.state::<AppState>();
                    tauri::async_runtime::spawn(async move {
                        state.clear_tray_warning().await;
                    });
                }
                _ => {}
            },
            _ => {}
        })
        .manage(app_state)
        .setup(|app| {
            if cfg!(debug_assertions) {
                app.handle().plugin(
                    tauri_plugin_log::Builder::default()
                        .level(log::LevelFilter::Info)
                        .build(),
                )?;
            }
            let state = app.state::<AppState>();
            let handle = app.handle();
            let http_client = state.http_client.clone();
            let state_clone = state.clone();
            tauri::async_runtime::block_on(async move {
                state_clone.register_handle(handle.clone()).await;
                state_clone.update_tray_menu().await;
                http_client
                    .set_warning_callback(move |msg| {
                        let st = state.clone();
                        tauri::async_runtime::spawn(async move {
                            st.emit_security_warning(msg).await;
                        });
                    })
                    .await;
            });
            let renderer = state.renderer_service();
            renderer.attach_handle(handle.clone());
            renderer.start_render_loop();
            state.start_metrics_task(handle.clone());
            Ok(())
        })
        .invoke_handler(tauri::generate_handler![
            commands::connect,
            commands::disconnect,
            commands::get_status,
            commands::get_status_summary,
            commands::get_connection_timeline,
            commands::get_connection_health_summary,
            commands::get_active_circuit,
            commands::get_circuit_policy_report,
            commands::get_isolated_circuit,
            commands::set_exit_country,
            commands::set_entry_country,
            commands::set_middle_country,
            commands::set_bridges,
            commands::set_torrc_config,
            commands::generate_torrc_profile,
            commands::set_worker_config,
            commands::validate_worker_token,
            commands::set_hsm_config,
            commands::list_bridge_presets,
            commands::get_traffic_stats,
            commands::get_metrics,
            commands::list_circuits,
            commands::close_circuit,
            commands::get_logs,
            commands::clear_logs,
            commands::get_log_file_path,
            commands::set_log_limit,
            commands::load_metrics,
            commands::set_update_interval,
            commands::set_geoip_path,
            commands::set_insecure_hosts,
            commands::build_circuit,
            commands::ping_host,
            commands::ping_host_series,
            commands::dns_lookup,
            commands::traceroute_host,
            commands::lookup_country,
            commands::get_secure_key,
            commands::set_secure_key,
            commands::reconnect,
            commands::show_dashboard,
            commands::request_token,
            commands::get_frame_metrics
        ])
        .run(tauri::generate_context!())
        .expect("error while running tauri application");
}<|MERGE_RESOLUTION|>--- conflicted
+++ resolved
@@ -3,12 +3,7 @@
 mod error;
 #[cfg(feature = "mobile")]
 mod http_bridge;
-<<<<<<< HEAD
 pub mod renderer;
-=======
-#[path = "lib/mod.rs"]
-pub mod lib;
->>>>>>> 9aad65ad
 mod secure_http;
 mod session;
 mod state;
