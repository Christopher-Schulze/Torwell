#!/usr/bin/env bash
set -euo pipefail

SCRIPT_DIR="$(cd "$(dirname "${BASH_SOURCE[0]}")" && pwd)"
PROJECT_ROOT="$(cd "${SCRIPT_DIR}/../.." && pwd)"
FRONTEND_DIR="${PROJECT_ROOT}"
BACKEND_DIR="${PROJECT_ROOT}/src-tauri"

<<<<<<< HEAD
echo "[run_all] Running consolidated test task"
./scripts/utils/run_task.sh test
=======
log() {
  printf "[run_all] %s\n" "$1"
}

if ! command -v bun >/dev/null 2>&1; then
  log "Fehler: 'bun' wurde nicht gefunden. Bitte Bun >=1.1 installieren."
  exit 1
fi

if ! command -v cargo >/dev/null 2>&1; then
  log "Fehler: 'cargo' wurde nicht gefunden. Bitte Rust/Cargo >=1.77 installieren."
  exit 1
fi

EXTRA_ARGS=("$@")

pushd "${FRONTEND_DIR}" >/dev/null
log "Starte 'bun run check'"
bun run check

log "Starte 'bun run test'"
bun run test
popd >/dev/null

pushd "${BACKEND_DIR}" >/dev/null
log "Starte 'cargo test --locked'"
cargo test --locked "${EXTRA_ARGS[@]}"
popd >/dev/null
>>>>>>> 3c3cc41e

log "Alle Tests erfolgreich abgeschlossen."<|MERGE_RESOLUTION|>--- conflicted
+++ resolved
@@ -6,10 +6,6 @@
 FRONTEND_DIR="${PROJECT_ROOT}"
 BACKEND_DIR="${PROJECT_ROOT}/src-tauri"
 
-<<<<<<< HEAD
-echo "[run_all] Running consolidated test task"
-./scripts/utils/run_task.sh test
-=======
 log() {
   printf "[run_all] %s\n" "$1"
 }
@@ -38,6 +34,5 @@
 log "Starte 'cargo test --locked'"
 cargo test --locked "${EXTRA_ARGS[@]}"
 popd >/dev/null
->>>>>>> 3c3cc41e
 
 log "Alle Tests erfolgreich abgeschlossen."