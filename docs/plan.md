--- conflicted
+++ resolved
@@ -9,28 +9,6 @@
 
 ## Work Breakdown Structure (WBS)
 
-<<<<<<< HEAD
-| ID | Paket | Beschreibung | Impact | Konfliktrisiko |
-|----|-------|--------------|--------|----------------|
-| P1 | UI Token Harmonisierung | Konsolidierung von Glassmorphism-Tokens in `src/app.css`, responsive Grid für `src/routes/+page.svelte`. | Hoch | Mittel |
-| P2 | Motion & Feedback | Mikroanimationen (`IdlePanel`, `StatusCard`), `prefers-reduced-motion` Utility, Tests für Motion-Reducer. | Mittel | Niedrig |
-| P3 | Connection Resilience | Verbesserungen am `invokeWithRetry`, Listener-Lifecycle im `torStore`, Tests für Backoff-Strategie. | Hoch | Niedrig |
-| P4 | Arti Guardrails | Erweiterte Tests für GeoIP, Routing-Policies, Logging & Error-Surface in `src-tauri`. | Mittel | Niedrig |
-| P5 | Diagnostics UX | Überarbeitung `ConnectionDiagnostics` & `NetworkTools`, neue Visualisierungen. | Mittel | Hoch |
-| P6 | Docs & Security Sync | Pflege `docs/DOCUMENTATION.md`, Threat-Model (STRIDE), Architektur-Updates, Konsolidierung der CR-Notizen. | Mittel | Mittel |
-| P7 | Automation & CI Hooks | Integration von `scripts/tests/run_all.sh` in GitHub Actions, pre-commit Setup (lint, fmt, clippy). | Hoch | Mittel |
-| P8 | Benchmark Pipeline | Aufbau weiterer Skripte (`hyperfine`, `cargo bench`), Vergleichsmetriken dokumentieren. | Mittel | Niedrig |
-| P9 | Observability Enhancements | Ausbau Telemetrie (p95 Alerts, Logging-Exports), Update der SLAs. | Mittel | Mittel |
-| P10| Security Hardening | Fuzz-Targets für kritische Commands, Secrets-Scanning in CI. | Hoch | Mittel |
-
-## Priorisierte Auswahl
-Mangels externer Vorgaben sind aktuell P1–P4 im aktiven Sprint. Dieses Paket (P6 + P7 + P8 Teil 1) wurde umgesetzt, um Dokumentations- und Tooling-Basis zu schließen. Folgeaufträge priorisieren P5, P8 (Restarbeiten) und P9.
-
-## CI-/Lint-Hooks (P7)
-1. **GitHub Actions**: Node/Bun-Setup, Cache für `~/.cargo`, Installation der Linux Abhängigkeiten (`sudo apt-get install -y libgtk-3-dev libwebkit2gtk-4.1-dev`). Danach Aufruf `scripts/tests/run_all.sh`.
-2. **Pre-Commit**: Hooks für `bun run check`, `bun run test --run tests/unit`, `cargo fmt -- --check`, `cargo clippy -- -D warnings`. Optional `scripts/benchmarks/run_frontend_benchmarks.sh -- --summary` als non-blocking Step.
-3. **Nightly**: Geplanter Workflow zum Ausführen von Benchmarks & Security-Scans (OSS Review Toolkit, License-Checks).
-=======
 | ID | Paket | Beschreibung | Impact | Konfliktrisiko | Status |
 |----|-------|--------------|--------|----------------|--------|
 | P1 | Visual Identity Refresh | Überarbeitung von `src/app.css`, Harmonisierung der Glas-Surface-Token, responsives Grid in `src/routes/+page.svelte`. | Hoch | Mittel | ✅ Abgeschlossen |
@@ -51,7 +29,6 @@
 2. **Milestone B – Resilienz & Backend Guards**: Abschluss P4–P5. ✅ Delivered in v2.5.
 3. **Milestone C – Docs & Enablement**: Abschluss P6 & P9, QA-Begleitung inklusive Benchmark-Dashboards. ✅ Delivered in v2.5.
 4. **Milestone D – Diagnostics Experience**: Umsetzung P7 & P8 mit Fokus auf Timeline-Komponenten und automatisierte Checks. ⏳ Offen.
->>>>>>> 43955616
 
 ## Risiken & Mitigation
 - **GPU/Blur-Inkompatibilität**: Fallback-Styles via `@supports not (backdrop-filter)` implementieren.
@@ -65,12 +42,5 @@
 - **Ubuntu 22.04 (Wayland/X11, Intel iGPU)**: Fokus auf Blur-Fallbacks und IdlePanel.
 
 ## Nächste Schritte
-<<<<<<< HEAD
-- P7: CI-Pipeline mit oben genannten Hooks provisionieren.
-- P8: Zusätzliche Benchmarks (UI Render, TorManager Metrics) definieren und Skripte ergänzen.
-- P9: Observability-Plan (Alerting, Dashboards) detaillieren und in Spec aufnehmen.
-- P10: Security-Fuzzing-Roadmap erstellen, Abhängigkeiten (cargo-fuzz) evaluieren.
-=======
 - Milestone D planen (Design-Vorlauf, UX-Research für Diagnostics).
-- Benchmarking der Animationen auf älteren Intel-Macs (Follow-up erforderlich).
->>>>>>> 43955616
+- Benchmarking der Animationen auf älteren Intel-Macs (Follow-up erforderlich).