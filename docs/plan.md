--- conflicted
+++ resolved
@@ -9,36 +9,6 @@
 
 ## Work Breakdown Structure (WBS)
 
-<<<<<<< HEAD
-| ID | Paket | Beschreibung | Impact | Konfliktrisiko |
-|----|-------|--------------|--------|----------------|
-| R1 | GPU-Spec & Docs Sync | Spezifikation/Plan aktualisieren, Threat-Model-Aktualisierungen und Annahmen zu Shader-Cache & Renderloop dokumentieren. | Hoch | Niedrig |
-| R2 | Renderer-Core (wgpu) | Neues Modul `renderer` mit Adapter-Discovery, Worker-Thread, Renderloop-Steuerung und Triple-Buffering. | Hoch | Mittel |
-| R3 | Shader-Cache & Warmup | Hash-basierter Cache unter `~/Library/Application Support/Torwell/shader_cache`, Warmup im Worker inkl. Override per Env. | Hoch | Niedrig |
-| R4 | CPU↔GPU Sync & Metrics | Fence-Handling, `FrameMetrics` + Percentiles, Events + `get_frame_metrics` Command, Integration in `AppState`. | Hoch | Mittel |
-| R5 | Screenshot/Headless Tests | CLI `renderer_capture`, Integrationstests (`renderer_tests.rs`), Skripte unter `/scripts/tests/` inkl. Hash-Validierung. | Hoch | Mittel |
-| R6 | Docs Hub Update | `docs/DOCUMENTATION.md` GPU-Abschnitt, TODO-Backlog ergänzen, SUMMARY.md aktualisieren. | Mittel | Mittel |
-| R7 | Follow-up Backlog | Erweiterte Shader (PostFX), Benchmark-Szenarien, GPU-Fallback-UX vorbereiten (Dokumentation in `docs/todo`). | Mittel | Niedrig |
-| R8 | CI/Automation Hooks | GitHub Actions/Taskfile-Erweiterung für GPU-Checks (auf spätere Aufträge verschoben). | Mittel | Hoch |
-
-## Priorisierte Auswahl
-Für diesen Auftrag werden R1–R6 umgesetzt, um GPU-Backend, Cache, Telemetrie und Tests vollständig bereitzustellen. R7–R8 bleiben als nachgelagerte Maßnahmen dokumentiert.
-
-## Meilensteine
-1. **Milestone Γ – Renderer Core**: Abschluss R1–R3 (Initialisierung, Cache, Threading).
-2. **Milestone Δ – Telemetrie & Sync**: Abschluss R4 (Frame-Metriken, Commands, Events).
-3. **Milestone Ε – Tests & Enablement**: Abschluss R5–R6, Erstellung der Headless-/Screenshot-Pipeline.
-
-## Risiken & Mitigation
-- **Kein kompatibler GPU-Adapter vorhanden**: Renderer degradiert und liefert Telemetrie-Flag `available = false`; Tests erkennen und skippen kontrolliert.
-- **Shader-Cache-Korruption**: Hash-Index wird atomar ersetzt; Warmup überschreibt nur bei Hash-Mismatch.
-- **Test-Laufzeit**: GPU-Headless-Tests werden parallel zu bestehenden Rust-Tests im Runner ausgeführt, Caching minimiert Setup-Zeit.
-- **Screenshot-Drift**: Referenz wird aus deterministischem Shader abgeleitet und per CPU-Rechnung validiert, kein statisches Binary-Baseline notwendig.
-
-## Nächste Schritte
-- R7 vorbereiten: Erweiterte Shader, Postprocessing und GPU-Fallback-UI im Backlog priorisieren.
-- R8: Automatisierte GPU-Prüfungen in CI evaluieren (Benötigt GPU-fähige Runner oder Software-Fallback-Builds).
-=======
 | ID | Paket | Beschreibung | Impact | Konfliktrisiko | Status |
 |----|-------|--------------|--------|----------------|--------|
 | P1 | Visual Identity Refresh | Überarbeitung von `src/app.css`, Harmonisierung der Glas-Surface-Token, responsives Grid in `src/routes/+page.svelte`. | Hoch | Mittel | ✅ Abgeschlossen |
@@ -73,5 +43,4 @@
 
 ## Nächste Schritte
 - Milestone D planen (Design-Vorlauf, UX-Research für Diagnostics).
-- Benchmarking der Animationen auf älteren Intel-Macs (Follow-up erforderlich).
->>>>>>> 9aad65ad
+- Benchmarking der Animationen auf älteren Intel-Macs (Follow-up erforderlich).