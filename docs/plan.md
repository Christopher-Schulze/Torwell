--- conflicted
+++ resolved
@@ -9,18 +9,6 @@
 
 ## Work Breakdown Structure (WBS)
 
-<<<<<<< HEAD
-| ID | Paket | Beschreibung | Impact | Konfliktrisiko |
-|----|-------|--------------|--------|----------------|
-| P1 | Devcontainer Provisioning | Bereitstellung von `.devcontainer` inkl. Features (Node, Rust, Bun), VSCode/Neovim Defaults, Post-Create Bootstrap. | Hoch | Niedrig |
-| P2 | Task Automation Suite | Ausbau des `Taskfile.yml` um Lint/Test/Bench-Ketten, Helper-Skripte für Task-Runner. | Hoch | Mittel |
-| P3 | Git Hooks & QA Guardrails | `.githooks/` pre-commit mit lint/test, standardisierte bootstrap-Integration. | Mittel | Niedrig |
-| P4 | Repository Standards | `.editorconfig`, Issue/PR-Templates, `.env.example` Pflege. | Mittel | Niedrig |
-| P5 | Onboarding Automation | `scripts/utils/bootstrap.sh` + Dokumentation der Workflows, Ankopplung an Devcontainer. | Hoch | Mittel |
-| P6 | Benchmark Harness | Skripte unter `scripts/benchmarks/` für Build- und Compile-Duration, Task-Verknüpfung. | Mittel | Niedrig |
-| P7 | Future CI Enhancements | Containerisierte CI-Pipeline, Remote Cache Setup (Folgeauftrag). | Mittel | Hoch |
-| P8 | Advanced Telemetry Tooling | Observability CLI & metrics dashboards (Folgeauftrag). | Mittel | Hoch |
-=======
 | ID | Paket | Beschreibung | Impact | Konfliktrisiko | Status |
 |----|-------|--------------|--------|----------------|--------|
 | P1 | Visual Identity Refresh | Überarbeitung von `src/app.css`, Harmonisierung der Glas-Surface-Token, responsives Grid in `src/routes/+page.svelte`. | Hoch | Mittel | ✅ Abgeschlossen |
@@ -32,26 +20,11 @@
 | P7 | Diagnostics UX | Modernisierung `ConnectionDiagnostics` & `NetworkTools`, Timeline-Overlay, Motion-Token-Sharing. | Mittel | Mittel | 🔄 Geplant (Milestone D) |
 | P8 | Automation & Tooling | Ergänzung von `/scripts/tests/` Runnern, CI-Hinweise. | Niedrig | Niedrig | 🔄 Geplant |
 | P9 | Benchmark Automation | `scripts/benchmarks/connection_startup.sh`, Integration in Release-CI, Latenz-Reporting. | Mittel | Niedrig | ✅ Abgeschlossen |
->>>>>>> 3c3cc41e
 
 ## Priorisierte Auswahl
 Milestones A–C sind produktiv gesetzt. Milestone D bündelt die verbliebenen Diagnostics-UX-Anpassungen (P7) und zusätzliche CI-Hooks (P8).
 
 ## Meilensteine
-<<<<<<< HEAD
-1. **Milestone A – Dev Enablement Core**: Abschluss P1–P3.
-2. **Milestone B – Standards & Automation**: Abschluss P4–P6.
-3. **Milestone C – Expansion**: Vorbereitung P7–P8.
-
-## Risiken & Mitigation
-- **Container Build Zeit**: Post-Create Skripte minimieren Setup, parallelisierbare apt-Installationen.
-- **Task Runner Verfügbarkeit**: `scripts/utils/run_task.sh` nutzt fallback auf `bunx`/`npx` falls `task` fehlt.
-- **Hook-Akzeptanz**: Bootstrap setzt `core.hooksPath`, optionale Flags für CI-Umgebungen.
-
-## Nächste Schritte
-- P7 & P8 in eigenem Auftrag adressieren.
-- CI-Umgebungen auf Container-Image umstellen (Follow-up erforderlich).
-=======
 1. **Milestone A – UI & Motion**: Abschluss P1–P3. ✅ Delivered in v2.5.
 2. **Milestone B – Resilienz & Backend Guards**: Abschluss P4–P5. ✅ Delivered in v2.5.
 3. **Milestone C – Docs & Enablement**: Abschluss P6 & P9, QA-Begleitung inklusive Benchmark-Dashboards. ✅ Delivered in v2.5.
@@ -70,5 +43,4 @@
 
 ## Nächste Schritte
 - Milestone D planen (Design-Vorlauf, UX-Research für Diagnostics).
-- Benchmarking der Animationen auf älteren Intel-Macs (Follow-up erforderlich).
->>>>>>> 3c3cc41e
+- Benchmarking der Animationen auf älteren Intel-Macs (Follow-up erforderlich).