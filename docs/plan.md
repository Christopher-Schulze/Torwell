--- conflicted
+++ resolved
@@ -9,27 +9,6 @@
 
 ## Work Breakdown Structure (WBS)
 
-<<<<<<< HEAD
-| ID | Paket | Beschreibung | Impact | Konfliktrisiko |
-|----|-------|--------------|--------|----------------|
-| P1 | Visual Identity Refresh | Überarbeitung von `src/app.css`, Harmonisierung der Glas-Surface-Token, responsives Grid in `src/routes/+page.svelte`. | Hoch | Mittel |
-| P2 | Motion & Micro-Interactions | Tweened Fortschrittsbalken, Status-Transitions (`IdlePanel`, `StatusCard`), Utility für Reduced-Motion. | Mittel | Niedrig |
-| P3 | Status Intelligence | Aufwertung `StatusCard` inkl. Route-Badges, Ping-Historie, adaptiver Kopplung an Policy-Report. | Hoch | Mittel |
-| P4 | Connection Resilience | Verbesserte `invoke`-Retry-Strategie, Guarding in `torStore`, robustes Listener-Lifecycle-Management. | Hoch | Niedrig |
-| P5 | Arti Integration Guardrails | Tests für Routing-Policy & GeoIP, Verifikation von `TorManager::ensure_unique_route`, Logging-Verbesserungen. | Mittel | Niedrig |
-| P6 | Documentation Hub Sync | Aktualisierung `docs/DOCUMENTATION.md`, Anlegen von Spec/Backlog-Struktur, Pflege `docs/todo`. | Mittel | Mittel |
-| P7 | Diagnostics UX | Verbesserte Darstellung in `ConnectionDiagnostics` & `NetworkTools` (Future Work). | Mittel | Hoch |
-| P8 | Automation & Tooling | Ergänzung von `/scripts/tests/` Runnern, CI-Hinweise (Future Work). | Niedrig | Niedrig |
-| P9 | SIMD Runtime Layer | Detect/dispatch Layer für Pixel-Pipeline unter `src-tauri/src/lib/simd`, inkl. Telemetrie. | Hoch | Niedrig |
-| P10 | AVX2/AVX Kernels | Implementierung schneller RGBA-Transformationen (Gain, Bias, Luma) mit Unsafe-Safety-Comments. | Hoch | Mittel |
-| P11 | NEON Kernels | ARM64-Optimierung für dieselben Filter, kompatibel zu macOS/Windows ARM. | Hoch | Mittel |
-| P12 | Scalar Fallback & Tests | Fallback-Pfade, Property-/Snapshot-Tests, deterministische Ausgabe. | Hoch | Niedrig |
-| P13 | Benchmarks & Tooling | Criterion-Benchmarks, Skripte unter `/scripts/benchmarks/`, automatisierte Report-Generierung. | Mittel | Niedrig |
-| P14 | Integration & Docs | API-Export, Annahmen in Spec, CR-Report-Aktualisierung. | Mittel | Mittel |
-
-## Priorisierte Auswahl
-Mangels weiterer Vorgaben werden P1–P6 sofort umgesetzt. Für die SIMD-Offensive werden P9–P13 unmittelbar adressiert, P14 bündelt Nacharbeiten.
-=======
 | ID | Paket | Beschreibung | Impact | Konfliktrisiko | Status |
 |----|-------|--------------|--------|----------------|--------|
 | P1 | Visual Identity Refresh | Überarbeitung von `src/app.css`, Harmonisierung der Glas-Surface-Token, responsives Grid in `src/routes/+page.svelte`. | Hoch | Mittel | ✅ Abgeschlossen |
@@ -44,7 +23,6 @@
 
 ## Priorisierte Auswahl
 Milestones A–C sind produktiv gesetzt. Milestone D bündelt die verbliebenen Diagnostics-UX-Anpassungen (P7) und zusätzliche CI-Hooks (P8).
->>>>>>> 4cbc3617
 
 ## Meilensteine
 1. **Milestone A – UI & Motion**: Abschluss P1–P3. ✅ Delivered in v2.5.
