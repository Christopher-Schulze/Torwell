--- conflicted
+++ resolved
@@ -1,20 +1,10 @@
 # Spec (Zielzustand)
 
 ## Scope
-<<<<<<< HEAD
-- Modernisiere die Torwell84-Desktopoberfläche mit einer hochwertigen Glassmorphism-Ästhetik, fein abgestimmten Animationen und responsiven Layouts.
-- Stärke die Resilienz der Verbindungssteuerung (Frontend + API-Layer), damit wiederholte Verbindungsversuche, Token-Invalidierungen und temporäre Netzwerkfehler ohne Nutzerinteraktion abgefangen werden.
-- Sicherstelle, dass das Arti-basierte Backend (TorManager) deterministisch konfiguriert wird, Brücken-/Länderkonfigurationen respektiert und mit aussagekräftigen Fehlern reagiert.
-- Führe ein GPU-basiertes Render-Backend auf Basis von `wgpu` ein, das Metal (macOS) explizit aktiviert, auf dedizierten Worker-Threads läuft, Triple-Buffering inkl. Fence-Handling nutzt und fortlaufende Frame-Metriken erzeugt.
-- Implementiere einen Hash-basierten Shader-Cache unterhalb des System-App-Verzeichnisses (z. B. `~/Library/Application Support/Torwell/shader_cache`) inklusive Warmup bei App-Start.
-- Ergänze headless Integrations- sowie Screenshot-Tests, die den Renderpfad prüfen und im CI automatisiert über `/scripts/tests/` ausgeführt werden.
-- Dokumentiere Architektur, Annahmen, Workstreams und Backlog zentral in `/docs` gemäss Projektleitfaden.
-=======
 - Zentralisiere Projektwissen gemäß Organisationsleitfaden: `docs/DOCUMENTATION.md` als Hub, vollständige Pflege von `spec.md`, `plan.md`, `todo.md`.
 - Liefere reproduzierbare Qualitäts-Gates über `scripts/tests/run_all.sh` und Dev-Workflow via `scripts/utils/dev_run.sh`.
 - Stelle Benchmark-Grundgerüst unter `scripts/benchmarks/` bereit (Vitest Bench für UI, Hookpunkte für Rust/Cargo-Benchmarks).
 - Erweitere Architektur- und Sicherheitsdokumentation um eine präzise Übersicht sowie Threat-Model (STRIDE) und verweise auf relevante Artefakte.
->>>>>>> 9aad65ad
 
 ## Nicht-Ziele
 - Keine grundlegende Änderung des Build-Tooling (Tauri, SvelteKit, Cargo) oder der Paketmanager (Bun, Cargo).
@@ -23,16 +13,8 @@
 
 ## Annahmen
 - Desktop-Zielplattformen: macOS 13+, Windows 11, Ubuntu 22.04+ (Wayland/X11).
-<<<<<<< HEAD
-- GPU-Beschleunigte Blur-Filter sind verfügbar; bei `prefers-reduced-motion` wird Animation reduziert.
-- Für den Renderer steht mindestens ein durch `wgpu` adressierbares Backend (Metal/Vulkan/DX12, notfalls Fallback-Adapter) zur Verfügung. Falls kein Adapter gefunden wird, degradiert der Render-Service sauber und meldet dies via Metriken.
-- `wgpu` wird mit nativen Backend-Features (Metal/Vulkan/DX12) über das Standard-Feature-Set gebaut; macOS-Ziele nutzen automatisch Metal.
-- Shader-Cache-Pfad kann über `TORWELL_SHADER_CACHE_DIR` überschrieben werden (Tests, Sandbox).
-- Rust 1.77+, Node.js 20+/Bun 1.1+ sind installiert.
-=======
 - GPU-beschleunigte Blur-Filter sind verfügbar; bei `prefers-reduced-motion` wird Animation reduziert.
 - Rust 1.77+, Node.js 20+/Bun 1.1+ sowie `cargo-tarpaulin`, `cargo-fuzz` und `@playwright/test` stehen in der Toolchain bereit.
->>>>>>> 9aad65ad
 - Tor-Netzwerkzugriff ist möglich, Firewalls erlauben ausgehende Verbindungen auf Standard-Tor-Ports.
 - Diagnose-Ansichten (`ConnectionDiagnostics`, `NetworkTools`) teilen sich Motion-Tokens und Timeline-Komponenten mit dem Dashboard.
 - Benchmark-Läufe dürfen die Tor-Bootstrap-Infrastruktur maximal 3 parallele Sessions starten (koordiniert via `task desktop:bootstrap`).
@@ -42,21 +24,6 @@
 - Neuer Tauri-Command `get_frame_metrics` liefert Momentaufnahme + Percentiles der Renderloop-Kennzahlen.
 - Headless-Screenshot-Tool `renderer_capture` (Cargo-Binary) erzeugt Referenzframes für Skripte in `/scripts/tests/`.
 - Dokumentations-Hub `docs/DOCUMENTATION.md` verlinkt auf Spezifikation, Roadmap und Todos.
-<<<<<<< HEAD
-- Tests laufen via `bun run lint`, `bun run check`, `cargo test` im Ordner `src-tauri` sowie den GPU-Skripten in `/scripts/tests/`.
-
-- **Performance:** UI-Animationen <16 ms Framebudget, keine Layout-Jumps >8 px. GPU-Renderloop mit <2 ms CPU-Encode-P50, <4 ms GPU-P50 und Frame-Interval-P95 ≤18 ms.
-- **Resilienz:** Verbindungs-UI führt max. 1 parallelen Connect/Disconnect-Workflow; API-Retries mit exponentiellem Backoff bis 3 Versuche. Render-Service überlebt Adapter-Verlust durch automatisches Degradieren.
-- **DX:** Saubere Typen, modulare Komponenten, `torStore` ohne Event-Leaks, dedizierte Utilitys für Motion/Theme, Skripte für GPU/Screenshot-Tests.
-- **Sicherheit:** Konsistente Fehlerpfade, strukturierte Logs, keine unvalidierten Eingaben Richtung TorManager. GPU-spezifische Fehler laufen über `Error::Gpu`.
-- **Barrierefreiheit:** WCAG 2.1 AA Farbkontrast, ARIA-Live Regionen für Statuswechsel, respektiert Reduced-Motion.
-
-## SLAs & Telemetrie
-- Bootstrap-Fortschritt aktualisiert mindestens alle 250 ms während Connect.
-- Metriken-Burst begrenzt auf 720 Punkte (~2 h Historie bei 10 s Intervall).
-- Fehler werden innerhalb von 500 ms als Toast und im Statuspanel angezeigt.
-- Frame-Metriken werden mindestens alle 30 s aggregiert und via `metrics-update` + `frame-metrics` Event bereitgestellt; `get_frame_metrics` liefert History (max. 120 Frames) und Percentiles.
-=======
 - Tests laufen via `npm run lint`, `npm run test:unit`, `npm run test:ui-snapshots` und `cargo test` im Ordner `src-tauri`.
 - Coverage wird über `scripts/tests/coverage.sh` generiert und in `docs/todo/CR-0002.md` gespiegelt.
 - Benchmarks laufen via `scripts/benchmarks/run_all.sh`; Fuzzing via `scripts/tests/fuzz.sh`.
@@ -73,7 +40,6 @@
 - Scheduler-Metriken (p50/p95/p99, Queue-Depth) werden im gleichen Intervall persistiert und via UI abrufbar gemacht.
 - Fehler werden innerhalb von 500ms als Toast und im Statuspanel angezeigt.
 - Benchmark-Ausführung protokolliert p50/p95/p99 in `.benchmarks/bootstrap_summary.txt` und archiviert Rohdaten.
->>>>>>> 9aad65ad
 
 ## Migration / Rollout
 - Bestehende Workflows (`bun run check`, `bun run test`, `cargo test`) bleiben unverändert nutzbar.
@@ -81,9 +47,4 @@
 
 ## Offene Fragen
 - 3D-Hardwarebeschleunigung auf Low-End-Geräten: Monitoring via Telemetrie TBD.
-<<<<<<< HEAD
-- GPU-Benchmark-Skripte (synthetische Last, Frame-Histogramm) folgen nach Evaluierung der Produktionsdaten.
-- Validierung zusätzlicher Shader (Postprocessing) sobald neue Visual-Features spezifiziert sind.
-=======
-- Evaluieren, ob zusätzliche Mobile-spezifische Benchmarks erforderlich sind (abhängig von Capacitor-Follow-up).
->>>>>>> 9aad65ad
+- Evaluieren, ob zusätzliche Mobile-spezifische Benchmarks erforderlich sind (abhängig von Capacitor-Follow-up).