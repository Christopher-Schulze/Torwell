# Spec (Zielzustand)

## Scope
<<<<<<< HEAD
- Modernisiere die Torwell84-Desktopoberfläche mit einer hochwertigen Glassmorphism-Ästhetik, fein abgestimmten Animationen und responsiven Layouts.
- Stärke die Resilienz der Verbindungssteuerung (Frontend + API-Layer), damit wiederholte Verbindungsversuche, Token-Invalidierungen und temporäre Netzwerkfehler ohne Nutzerinteraktion abgefangen werden.
- Sicherstelle, dass das Arti-basierte Backend (TorManager) deterministisch konfiguriert wird, Brücken-/Länderkonfigurationen respektiert und mit aussagekräftigen Fehlern reagiert.
- Dokumentiere Architektur, Annahmen, Workstreams und Backlog zentral in `/docs` gemäss Projektleitfaden.
- Ergänze eine konfigurierbare Cache-Schicht (`src/cache`) mit LRU/LFU-Eviction, Warmup aus Persistenz sowie API-Integration für Timeline-, Summary- und Geo-Lookups.
- Härte die Speicherverwaltung durch einen Hot-Path-Allocator (`mimalloc`) im Rust-Backend aus und stelle eine SoA-basierte Metrikaufbereitung für Trendanalysen bereit.
- Liefere reproduzierbare Memory-Profiling-Workflows (Valgrind Massif & Heaptrack) inklusive Skripten, Dokumentation und Auswertungsrichtlinien.
=======
- Zentralisiere Projektwissen gemäß Organisationsleitfaden: `docs/DOCUMENTATION.md` als Hub, vollständige Pflege von `spec.md`, `plan.md`, `todo.md`.
- Liefere reproduzierbare Qualitäts-Gates über `scripts/tests/run_all.sh` und Dev-Workflow via `scripts/utils/dev_run.sh`.
- Stelle Benchmark-Grundgerüst unter `scripts/benchmarks/` bereit (Vitest Bench für UI, Hookpunkte für Rust/Cargo-Benchmarks).
- Erweitere Architektur- und Sicherheitsdokumentation um eine präzise Übersicht sowie Threat-Model (STRIDE) und verweise auf relevante Artefakte.
>>>>>>> 69e5289a

## Nicht-Ziele
- Keine grundlegende Änderung des Build-Tooling (Tauri, SvelteKit, Cargo) oder der Paketmanager (Bun, Cargo).
- Keine Erweiterung der bestehenden Feature-Sets der UI oder Backend-Kommandos über Dokumentation/Tooling hinaus.
- Keine Auslieferung produktiver Benchmark-Suites – Fokus auf lauffähige Skeletons & Integrationspunkte.

## Annahmen
- Desktop-Zielplattformen: macOS 13+, Windows 11, Ubuntu 22.04+ (Wayland/X11).
- GPU-beschleunigte Blur-Filter sind verfügbar; bei `prefers-reduced-motion` wird Animation reduziert.
- Rust 1.77+, Node.js 20+/Bun 1.1+ sowie `cargo-tarpaulin`, `cargo-fuzz` und `@playwright/test` stehen in der Toolchain bereit.
- Tor-Netzwerkzugriff ist möglich, Firewalls erlauben ausgehende Verbindungen auf Standard-Tor-Ports.
<<<<<<< HEAD
- Browser-Laufzeit stellt `localStorage` für Cache-Hydration bereit; im Headless-Testbetrieb werden Polyfills eingesetzt.
- Profiling-Tools (`valgrind`, `heaptrack`) sind optional installiert und dürfen in CI via Feature-Flag aktiviert werden.
=======
- Diagnose-Ansichten (`ConnectionDiagnostics`, `NetworkTools`) teilen sich Motion-Tokens und Timeline-Komponenten mit dem Dashboard.
- Benchmark-Läufe dürfen die Tor-Bootstrap-Infrastruktur maximal 3 parallele Sessions starten (koordiniert via `task desktop:bootstrap`).
>>>>>>> 69e5289a

## Schnittstellen
- Frontend ↔ Backend via Tauri `invoke` / `listen` Events (`tor-status-update`, `metrics-update`).
- Dokumentations-Hub `docs/DOCUMENTATION.md` verlinkt auf Spezifikation, Roadmap und Todos.
<<<<<<< HEAD
- Tests laufen via `bun run lint`, `bun run check`, `cargo test` im Ordner `src-tauri`.
- Cache-Layer exponiert `connectionTimelineCache`, `connectionSummaryCache`, `countryLookupCache` sowie Warmup/Invalidierungs-Hooks (`warmupCaches`, `invalidateConnectionCaches`).
- Memory-Profiling via `scripts/benchmarks/run_massif.sh` und `scripts/benchmarks/run_heaptrack.sh`, Ergebnisse landen unter `src-tauri/target/memory-profiles`.

## Qualitätsziele
- **Performance:** UI-Animationen <16ms Framebudget, keine Layout-Jumps >8px.
- **Resilienz:** Verbindungs-UI führt max. 1 parallelen Connect/Disconnect-Workflow; API-Retries mit exponentiellem Backoff bis 3 Versuche; Cache-Layer garantiert <5ms Hit-Latenz und <35ms Miss-Latenz (95th Percentile) bei 100 gleichzeitigen Requests.
- **DX:** Saubere Typen, modulare Komponenten, `torStore` ohne Event-Leaks, dedizierte Utilitys für Motion/Theme.
- **Sicherheit:** Konsistente Fehlerpfade, strukturierte Logs, keine unvalidierten Eingaben Richtung TorManager; Cache-Snapshots sind signalfrei und enthalten keine Secrets.
- **Barrierefreiheit:** WCAG 2.1 AA Farbkontrast, ARIA-Live Regionen für Statuswechsel, respektiert Reduced-Motion.
- **Speichereffizienz:** Backend-Allektionen laufen über `mimalloc`; Metrik-Trendberechnungen verwenden SoA-Datenpfad mit <5% Overhead ggü. nativem Array-of-Structs.
=======
- Tests laufen via `npm run lint`, `npm run test:unit`, `npm run test:ui-snapshots` und `cargo test` im Ordner `src-tauri`.
- Coverage wird über `scripts/tests/coverage.sh` generiert und in `docs/todo/CR-0002.md` gespiegelt.
- Benchmarks laufen via `scripts/benchmarks/run_all.sh`; Fuzzing via `scripts/tests/fuzz.sh`.

- **Performance:** UI-Animationen <16ms Framebudget, keine Layout-Jumps >8px; Bootstrap-Benchmark p95 < 45s laut `connection_startup.sh`.
- **Resilienz:** Verbindungs-UI führt max. 1 parallelen Connect/Disconnect-Workflow; API-Retries mit exponentiellem Backoff bis 3 Versuche.
- **DX:** Saubere Typen, modulare Komponenten, `torStore` ohne Event-Leaks, dedizierte Utilitys für Motion/Theme, dokumentierte SIMD-Dispatch-Layer.
- **Sicherheit:** Konsistente Fehlerpfade, strukturierte Logs, keine unvalidierten Eingaben Richtung TorManager.
- **Barrierefreiheit:** WCAG 2.1 AA Farbkontrast, ARIA-Live Regionen für Statuswechsel, respektiert Reduced-Motion; Timeline-Overlays bieten Tastatur- und Screenreader-Zugriff.
>>>>>>> 69e5289a

## SLAs & Telemetrie
- Bootstrap-Fortschritt aktualisiert mindestens alle 250ms während Connect.
- Metriken-Burst begrenzt auf 720 Punkte (~2h Historie bei 10s Intervall).
- Fehler werden innerhalb von 500ms als Toast und im Statuspanel angezeigt.
<<<<<<< HEAD
- Cache-Hitrate >80% für Timeline/Summary bei stabiler Verbindung; Persistenz-Snapshots werden alle 30s aktualisiert.
- Memory-Profiling-Durchlauf <12min auf CI-Runner (8 vCPU, 16GB RAM); Berichte bleiben <50MB pro Lauf.
=======
- Benchmark-Ausführung protokolliert p50/p95/p99 in `.benchmarks/bootstrap_summary.txt` und archiviert Rohdaten.
>>>>>>> 69e5289a

## Migration / Rollout
- Bestehende Workflows (`bun run check`, `bun run test`, `cargo test`) bleiben unverändert nutzbar.
- Neue Skripte werden in CI-Pipeline integriert, sobald Hooks in `docs/plan.md` umgesetzt sind (Follow-up mit konkreten CI-Konfigurationen).

## Offene Fragen
- 3D-Hardwarebeschleunigung auf Low-End-Geräten: Monitoring via Telemetrie TBD.
<<<<<<< HEAD
- Ob dedizierte Benchmark-Skripte nötig sind, hängt von weiteren Performance-Arbeitsaufträgen ab.
- Automatisierte Auswertung der Memory-Profile (Massif/Heaptrack) in CI – folgt nach MVP-Bewertung.
=======
- Evaluieren, ob zusätzliche Mobile-spezifische Benchmarks erforderlich sind (abhängig von Capacitor-Follow-up).
>>>>>>> 69e5289a
<|MERGE_RESOLUTION|>--- conflicted
+++ resolved
@@ -1,20 +1,10 @@
 # Spec (Zielzustand)
 
 ## Scope
-<<<<<<< HEAD
-- Modernisiere die Torwell84-Desktopoberfläche mit einer hochwertigen Glassmorphism-Ästhetik, fein abgestimmten Animationen und responsiven Layouts.
-- Stärke die Resilienz der Verbindungssteuerung (Frontend + API-Layer), damit wiederholte Verbindungsversuche, Token-Invalidierungen und temporäre Netzwerkfehler ohne Nutzerinteraktion abgefangen werden.
-- Sicherstelle, dass das Arti-basierte Backend (TorManager) deterministisch konfiguriert wird, Brücken-/Länderkonfigurationen respektiert und mit aussagekräftigen Fehlern reagiert.
-- Dokumentiere Architektur, Annahmen, Workstreams und Backlog zentral in `/docs` gemäss Projektleitfaden.
-- Ergänze eine konfigurierbare Cache-Schicht (`src/cache`) mit LRU/LFU-Eviction, Warmup aus Persistenz sowie API-Integration für Timeline-, Summary- und Geo-Lookups.
-- Härte die Speicherverwaltung durch einen Hot-Path-Allocator (`mimalloc`) im Rust-Backend aus und stelle eine SoA-basierte Metrikaufbereitung für Trendanalysen bereit.
-- Liefere reproduzierbare Memory-Profiling-Workflows (Valgrind Massif & Heaptrack) inklusive Skripten, Dokumentation und Auswertungsrichtlinien.
-=======
 - Zentralisiere Projektwissen gemäß Organisationsleitfaden: `docs/DOCUMENTATION.md` als Hub, vollständige Pflege von `spec.md`, `plan.md`, `todo.md`.
 - Liefere reproduzierbare Qualitäts-Gates über `scripts/tests/run_all.sh` und Dev-Workflow via `scripts/utils/dev_run.sh`.
 - Stelle Benchmark-Grundgerüst unter `scripts/benchmarks/` bereit (Vitest Bench für UI, Hookpunkte für Rust/Cargo-Benchmarks).
 - Erweitere Architektur- und Sicherheitsdokumentation um eine präzise Übersicht sowie Threat-Model (STRIDE) und verweise auf relevante Artefakte.
->>>>>>> 69e5289a
 
 ## Nicht-Ziele
 - Keine grundlegende Änderung des Build-Tooling (Tauri, SvelteKit, Cargo) oder der Paketmanager (Bun, Cargo).
@@ -26,30 +16,12 @@
 - GPU-beschleunigte Blur-Filter sind verfügbar; bei `prefers-reduced-motion` wird Animation reduziert.
 - Rust 1.77+, Node.js 20+/Bun 1.1+ sowie `cargo-tarpaulin`, `cargo-fuzz` und `@playwright/test` stehen in der Toolchain bereit.
 - Tor-Netzwerkzugriff ist möglich, Firewalls erlauben ausgehende Verbindungen auf Standard-Tor-Ports.
-<<<<<<< HEAD
-- Browser-Laufzeit stellt `localStorage` für Cache-Hydration bereit; im Headless-Testbetrieb werden Polyfills eingesetzt.
-- Profiling-Tools (`valgrind`, `heaptrack`) sind optional installiert und dürfen in CI via Feature-Flag aktiviert werden.
-=======
 - Diagnose-Ansichten (`ConnectionDiagnostics`, `NetworkTools`) teilen sich Motion-Tokens und Timeline-Komponenten mit dem Dashboard.
 - Benchmark-Läufe dürfen die Tor-Bootstrap-Infrastruktur maximal 3 parallele Sessions starten (koordiniert via `task desktop:bootstrap`).
->>>>>>> 69e5289a
 
 ## Schnittstellen
 - Frontend ↔ Backend via Tauri `invoke` / `listen` Events (`tor-status-update`, `metrics-update`).
 - Dokumentations-Hub `docs/DOCUMENTATION.md` verlinkt auf Spezifikation, Roadmap und Todos.
-<<<<<<< HEAD
-- Tests laufen via `bun run lint`, `bun run check`, `cargo test` im Ordner `src-tauri`.
-- Cache-Layer exponiert `connectionTimelineCache`, `connectionSummaryCache`, `countryLookupCache` sowie Warmup/Invalidierungs-Hooks (`warmupCaches`, `invalidateConnectionCaches`).
-- Memory-Profiling via `scripts/benchmarks/run_massif.sh` und `scripts/benchmarks/run_heaptrack.sh`, Ergebnisse landen unter `src-tauri/target/memory-profiles`.
-
-## Qualitätsziele
-- **Performance:** UI-Animationen <16ms Framebudget, keine Layout-Jumps >8px.
-- **Resilienz:** Verbindungs-UI führt max. 1 parallelen Connect/Disconnect-Workflow; API-Retries mit exponentiellem Backoff bis 3 Versuche; Cache-Layer garantiert <5ms Hit-Latenz und <35ms Miss-Latenz (95th Percentile) bei 100 gleichzeitigen Requests.
-- **DX:** Saubere Typen, modulare Komponenten, `torStore` ohne Event-Leaks, dedizierte Utilitys für Motion/Theme.
-- **Sicherheit:** Konsistente Fehlerpfade, strukturierte Logs, keine unvalidierten Eingaben Richtung TorManager; Cache-Snapshots sind signalfrei und enthalten keine Secrets.
-- **Barrierefreiheit:** WCAG 2.1 AA Farbkontrast, ARIA-Live Regionen für Statuswechsel, respektiert Reduced-Motion.
-- **Speichereffizienz:** Backend-Allektionen laufen über `mimalloc`; Metrik-Trendberechnungen verwenden SoA-Datenpfad mit <5% Overhead ggü. nativem Array-of-Structs.
-=======
 - Tests laufen via `npm run lint`, `npm run test:unit`, `npm run test:ui-snapshots` und `cargo test` im Ordner `src-tauri`.
 - Coverage wird über `scripts/tests/coverage.sh` generiert und in `docs/todo/CR-0002.md` gespiegelt.
 - Benchmarks laufen via `scripts/benchmarks/run_all.sh`; Fuzzing via `scripts/tests/fuzz.sh`.
@@ -59,18 +31,12 @@
 - **DX:** Saubere Typen, modulare Komponenten, `torStore` ohne Event-Leaks, dedizierte Utilitys für Motion/Theme, dokumentierte SIMD-Dispatch-Layer.
 - **Sicherheit:** Konsistente Fehlerpfade, strukturierte Logs, keine unvalidierten Eingaben Richtung TorManager.
 - **Barrierefreiheit:** WCAG 2.1 AA Farbkontrast, ARIA-Live Regionen für Statuswechsel, respektiert Reduced-Motion; Timeline-Overlays bieten Tastatur- und Screenreader-Zugriff.
->>>>>>> 69e5289a
 
 ## SLAs & Telemetrie
 - Bootstrap-Fortschritt aktualisiert mindestens alle 250ms während Connect.
 - Metriken-Burst begrenzt auf 720 Punkte (~2h Historie bei 10s Intervall).
 - Fehler werden innerhalb von 500ms als Toast und im Statuspanel angezeigt.
-<<<<<<< HEAD
-- Cache-Hitrate >80% für Timeline/Summary bei stabiler Verbindung; Persistenz-Snapshots werden alle 30s aktualisiert.
-- Memory-Profiling-Durchlauf <12min auf CI-Runner (8 vCPU, 16GB RAM); Berichte bleiben <50MB pro Lauf.
-=======
 - Benchmark-Ausführung protokolliert p50/p95/p99 in `.benchmarks/bootstrap_summary.txt` und archiviert Rohdaten.
->>>>>>> 69e5289a
 
 ## Migration / Rollout
 - Bestehende Workflows (`bun run check`, `bun run test`, `cargo test`) bleiben unverändert nutzbar.
@@ -78,9 +44,4 @@
 
 ## Offene Fragen
 - 3D-Hardwarebeschleunigung auf Low-End-Geräten: Monitoring via Telemetrie TBD.
-<<<<<<< HEAD
-- Ob dedizierte Benchmark-Skripte nötig sind, hängt von weiteren Performance-Arbeitsaufträgen ab.
-- Automatisierte Auswertung der Memory-Profile (Massif/Heaptrack) in CI – folgt nach MVP-Bewertung.
-=======
-- Evaluieren, ob zusätzliche Mobile-spezifische Benchmarks erforderlich sind (abhängig von Capacitor-Follow-up).
->>>>>>> 69e5289a
+- Evaluieren, ob zusätzliche Mobile-spezifische Benchmarks erforderlich sind (abhängig von Capacitor-Follow-up).