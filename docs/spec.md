# Spec (Zielzustand)

## Scope
<<<<<<< HEAD
- Modernisiere die Torwell84-Desktopoberfläche mit einer hochwertigen Glassmorphism-Ästhetik, fein abgestimmten Animationen und responsiven Layouts.
- Stärke die Resilienz der Verbindungssteuerung (Frontend + API-Layer), damit wiederholte Verbindungsversuche, Token-Invalidierungen und temporäre Netzwerkfehler ohne Nutzerinteraktion abgefangen werden.
- Sicherstelle, dass das Arti-basierte Backend (TorManager) deterministisch konfiguriert wird, Brücken-/Länderkonfigurationen respektiert und mit aussagekräftigen Fehlern reagiert.
- Dokumentiere Architektur, Annahmen, Workstreams und Backlog zentral in `/docs` gemäss Projektleitfaden.
- Statte das Projekt mit integrierten Quality-Gates aus: Lint (ESLint, Clippy), Unit-/Integrations-Tests, UI-Snapshots, Coverage-Reports, Benchmarks (Criterion, Playwright) und Fuzzing für alle sicherheitskritischen/Low-Level-Module.
=======
- Zentralisiere Projektwissen gemäß Organisationsleitfaden: `docs/DOCUMENTATION.md` als Hub, vollständige Pflege von `spec.md`, `plan.md`, `todo.md`.
- Liefere reproduzierbare Qualitäts-Gates über `scripts/tests/run_all.sh` und Dev-Workflow via `scripts/utils/dev_run.sh`.
- Stelle Benchmark-Grundgerüst unter `scripts/benchmarks/` bereit (Vitest Bench für UI, Hookpunkte für Rust/Cargo-Benchmarks).
- Erweitere Architektur- und Sicherheitsdokumentation um eine präzise Übersicht sowie Threat-Model (STRIDE) und verweise auf relevante Artefakte.
>>>>>>> 9f254f92

## Nicht-Ziele
- Keine grundlegende Änderung des Build-Tooling (Tauri, SvelteKit, Cargo) oder der Paketmanager (Bun, Cargo).
- Keine Erweiterung der bestehenden Feature-Sets der UI oder Backend-Kommandos über Dokumentation/Tooling hinaus.
- Keine Auslieferung produktiver Benchmark-Suites – Fokus auf lauffähige Skeletons & Integrationspunkte.

## Annahmen
- Desktop-Zielplattformen: macOS 13+, Windows 11, Ubuntu 22.04+ (Wayland/X11).
- GPU-beschleunigte Blur-Filter sind verfügbar; bei `prefers-reduced-motion` wird Animation reduziert.
- Rust 1.77+, Node.js 20+/Bun 1.1+ sowie `cargo-tarpaulin`, `cargo-fuzz` und `@playwright/test` stehen in der Toolchain bereit.
- Tor-Netzwerkzugriff ist möglich, Firewalls erlauben ausgehende Verbindungen auf Standard-Tor-Ports.
<<<<<<< HEAD
- Playwright-Benchmarks dürfen lokal einen Dev-Server (Vite) starten; Ports >=4173 sind frei.
=======
- Diagnose-Ansichten (`ConnectionDiagnostics`, `NetworkTools`) teilen sich Motion-Tokens und Timeline-Komponenten mit dem Dashboard.
- Benchmark-Läufe dürfen die Tor-Bootstrap-Infrastruktur maximal 3 parallele Sessions starten (koordiniert via `task desktop:bootstrap`).
>>>>>>> 9f254f92

## Schnittstellen
- Frontend ↔ Backend via Tauri `invoke` / `listen` Events (`tor-status-update`, `metrics-update`).
- Dokumentations-Hub `docs/DOCUMENTATION.md` verlinkt auf Spezifikation, Roadmap und Todos.
- Tests laufen via `npm run lint`, `npm run test:unit`, `npm run test:ui-snapshots` und `cargo test` im Ordner `src-tauri`.
- Coverage wird über `scripts/tests/coverage.sh` generiert und in `docs/todo/CR-0002.md` gespiegelt.
- Benchmarks laufen via `scripts/benchmarks/run_all.sh`; Fuzzing via `scripts/tests/fuzz.sh`.

<<<<<<< HEAD
## Qualitätsziele
- **Performance:** UI-Animationen <16ms Framebudget, keine Layout-Jumps >8px. Benchmarks liefern Baselines für Bootstrap (Rust) und First Contentful Paint (UI); Regressionen >10 % schlagen fehl.
- **Resilienz:** Verbindungs-UI führt max. 1 parallelen Connect/Disconnect-Workflow; API-Retries mit exponentiellem Backoff bis 3 Versuche. Playwright-Perf-Suite überwacht Fehlerfreiheit beim automatischen Bootstrapping.
- **DX:** Saubere Typen, modulare Komponenten, `torStore` ohne Event-Leaks, dedizierte Utilitys für Motion/Theme. Tests/Skripte laufen über `scripts/tests/run_all.sh` und sind CI-fähig.
- **Sicherheit:** Konsistente Fehlerpfade, strukturierte Logs, keine unvalidierten Eingaben Richtung TorManager. Fuzz-Targets decken Parser-/Policy-Funktionen ab und laufen nightly.
- **Barrierefreiheit:** WCAG 2.1 AA Farbkontrast, ARIA-Live Regionen für Statuswechsel, respektiert Reduced-Motion.
=======
- **Performance:** UI-Animationen <16ms Framebudget, keine Layout-Jumps >8px; Bootstrap-Benchmark p95 < 45s laut `connection_startup.sh`.
- **Resilienz:** Verbindungs-UI führt max. 1 parallelen Connect/Disconnect-Workflow; API-Retries mit exponentiellem Backoff bis 3 Versuche.
- **DX:** Saubere Typen, modulare Komponenten, `torStore` ohne Event-Leaks, dedizierte Utilitys für Motion/Theme.
- **Sicherheit:** Konsistente Fehlerpfade, strukturierte Logs, keine unvalidierten Eingaben Richtung TorManager.
- **Barrierefreiheit:** WCAG 2.1 AA Farbkontrast, ARIA-Live Regionen für Statuswechsel, respektiert Reduced-Motion; Timeline-Overlays bieten Tastatur- und Screenreader-Zugriff.
>>>>>>> 9f254f92

## SLAs & Telemetrie
- Bootstrap-Fortschritt aktualisiert mindestens alle 250ms während Connect.
- Metriken-Burst begrenzt auf 720 Punkte (~2h Historie bei 10s Intervall).
- Fehler werden innerhalb von 500ms als Toast und im Statuspanel angezeigt.
- Benchmark-Ausführung protokolliert p50/p95/p99 in `.benchmarks/bootstrap_summary.txt` und archiviert Rohdaten.

## Migration / Rollout
- Bestehende Workflows (`bun run check`, `bun run test`, `cargo test`) bleiben unverändert nutzbar.
- Neue Skripte werden in CI-Pipeline integriert, sobald Hooks in `docs/plan.md` umgesetzt sind (Follow-up mit konkreten CI-Konfigurationen).

## Offene Fragen
- 3D-Hardwarebeschleunigung auf Low-End-Geräten: Monitoring via Telemetrie TBD.
<<<<<<< HEAD
- Integration der neuen Coverage-/Benchmark-Skripte in CI (GitHub Actions vs. selbstgehostet) muss abgestimmt werden.
=======
- Evaluieren, ob zusätzliche Mobile-spezifische Benchmarks erforderlich sind (abhängig von Capacitor-Follow-up).
>>>>>>> 9f254f92
<|MERGE_RESOLUTION|>--- conflicted
+++ resolved
@@ -1,18 +1,10 @@
 # Spec (Zielzustand)
 
 ## Scope
-<<<<<<< HEAD
-- Modernisiere die Torwell84-Desktopoberfläche mit einer hochwertigen Glassmorphism-Ästhetik, fein abgestimmten Animationen und responsiven Layouts.
-- Stärke die Resilienz der Verbindungssteuerung (Frontend + API-Layer), damit wiederholte Verbindungsversuche, Token-Invalidierungen und temporäre Netzwerkfehler ohne Nutzerinteraktion abgefangen werden.
-- Sicherstelle, dass das Arti-basierte Backend (TorManager) deterministisch konfiguriert wird, Brücken-/Länderkonfigurationen respektiert und mit aussagekräftigen Fehlern reagiert.
-- Dokumentiere Architektur, Annahmen, Workstreams und Backlog zentral in `/docs` gemäss Projektleitfaden.
-- Statte das Projekt mit integrierten Quality-Gates aus: Lint (ESLint, Clippy), Unit-/Integrations-Tests, UI-Snapshots, Coverage-Reports, Benchmarks (Criterion, Playwright) und Fuzzing für alle sicherheitskritischen/Low-Level-Module.
-=======
 - Zentralisiere Projektwissen gemäß Organisationsleitfaden: `docs/DOCUMENTATION.md` als Hub, vollständige Pflege von `spec.md`, `plan.md`, `todo.md`.
 - Liefere reproduzierbare Qualitäts-Gates über `scripts/tests/run_all.sh` und Dev-Workflow via `scripts/utils/dev_run.sh`.
 - Stelle Benchmark-Grundgerüst unter `scripts/benchmarks/` bereit (Vitest Bench für UI, Hookpunkte für Rust/Cargo-Benchmarks).
 - Erweitere Architektur- und Sicherheitsdokumentation um eine präzise Übersicht sowie Threat-Model (STRIDE) und verweise auf relevante Artefakte.
->>>>>>> 9f254f92
 
 ## Nicht-Ziele
 - Keine grundlegende Änderung des Build-Tooling (Tauri, SvelteKit, Cargo) oder der Paketmanager (Bun, Cargo).
@@ -24,12 +16,8 @@
 - GPU-beschleunigte Blur-Filter sind verfügbar; bei `prefers-reduced-motion` wird Animation reduziert.
 - Rust 1.77+, Node.js 20+/Bun 1.1+ sowie `cargo-tarpaulin`, `cargo-fuzz` und `@playwright/test` stehen in der Toolchain bereit.
 - Tor-Netzwerkzugriff ist möglich, Firewalls erlauben ausgehende Verbindungen auf Standard-Tor-Ports.
-<<<<<<< HEAD
-- Playwright-Benchmarks dürfen lokal einen Dev-Server (Vite) starten; Ports >=4173 sind frei.
-=======
 - Diagnose-Ansichten (`ConnectionDiagnostics`, `NetworkTools`) teilen sich Motion-Tokens und Timeline-Komponenten mit dem Dashboard.
 - Benchmark-Läufe dürfen die Tor-Bootstrap-Infrastruktur maximal 3 parallele Sessions starten (koordiniert via `task desktop:bootstrap`).
->>>>>>> 9f254f92
 
 ## Schnittstellen
 - Frontend ↔ Backend via Tauri `invoke` / `listen` Events (`tor-status-update`, `metrics-update`).
@@ -38,20 +26,11 @@
 - Coverage wird über `scripts/tests/coverage.sh` generiert und in `docs/todo/CR-0002.md` gespiegelt.
 - Benchmarks laufen via `scripts/benchmarks/run_all.sh`; Fuzzing via `scripts/tests/fuzz.sh`.
 
-<<<<<<< HEAD
-## Qualitätsziele
-- **Performance:** UI-Animationen <16ms Framebudget, keine Layout-Jumps >8px. Benchmarks liefern Baselines für Bootstrap (Rust) und First Contentful Paint (UI); Regressionen >10 % schlagen fehl.
-- **Resilienz:** Verbindungs-UI führt max. 1 parallelen Connect/Disconnect-Workflow; API-Retries mit exponentiellem Backoff bis 3 Versuche. Playwright-Perf-Suite überwacht Fehlerfreiheit beim automatischen Bootstrapping.
-- **DX:** Saubere Typen, modulare Komponenten, `torStore` ohne Event-Leaks, dedizierte Utilitys für Motion/Theme. Tests/Skripte laufen über `scripts/tests/run_all.sh` und sind CI-fähig.
-- **Sicherheit:** Konsistente Fehlerpfade, strukturierte Logs, keine unvalidierten Eingaben Richtung TorManager. Fuzz-Targets decken Parser-/Policy-Funktionen ab und laufen nightly.
-- **Barrierefreiheit:** WCAG 2.1 AA Farbkontrast, ARIA-Live Regionen für Statuswechsel, respektiert Reduced-Motion.
-=======
 - **Performance:** UI-Animationen <16ms Framebudget, keine Layout-Jumps >8px; Bootstrap-Benchmark p95 < 45s laut `connection_startup.sh`.
 - **Resilienz:** Verbindungs-UI führt max. 1 parallelen Connect/Disconnect-Workflow; API-Retries mit exponentiellem Backoff bis 3 Versuche.
 - **DX:** Saubere Typen, modulare Komponenten, `torStore` ohne Event-Leaks, dedizierte Utilitys für Motion/Theme.
 - **Sicherheit:** Konsistente Fehlerpfade, strukturierte Logs, keine unvalidierten Eingaben Richtung TorManager.
 - **Barrierefreiheit:** WCAG 2.1 AA Farbkontrast, ARIA-Live Regionen für Statuswechsel, respektiert Reduced-Motion; Timeline-Overlays bieten Tastatur- und Screenreader-Zugriff.
->>>>>>> 9f254f92
 
 ## SLAs & Telemetrie
 - Bootstrap-Fortschritt aktualisiert mindestens alle 250ms während Connect.
@@ -65,8 +44,4 @@
 
 ## Offene Fragen
 - 3D-Hardwarebeschleunigung auf Low-End-Geräten: Monitoring via Telemetrie TBD.
-<<<<<<< HEAD
-- Integration der neuen Coverage-/Benchmark-Skripte in CI (GitHub Actions vs. selbstgehostet) muss abgestimmt werden.
-=======
-- Evaluieren, ob zusätzliche Mobile-spezifische Benchmarks erforderlich sind (abhängig von Capacitor-Follow-up).
->>>>>>> 9f254f92
+- Evaluieren, ob zusätzliche Mobile-spezifische Benchmarks erforderlich sind (abhängig von Capacitor-Follow-up).