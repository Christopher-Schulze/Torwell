--- conflicted
+++ resolved
@@ -1,18 +1,10 @@
 # Spec (Zielzustand)
 
 ## Scope
-<<<<<<< HEAD
-- Modernisiere die Torwell84-Desktopoberfläche mit einer hochwertigen Glassmorphism-Ästhetik, fein abgestimmten Animationen und responsiven Layouts.
-- Stärke die Resilienz der Verbindungssteuerung (Frontend + API-Layer), damit wiederholte Verbindungsversuche, Token-Invalidierungen und temporäre Netzwerkfehler ohne Nutzerinteraktion abgefangen werden.
-- Sicherstelle, dass das Arti-basierte Backend (TorManager) deterministisch konfiguriert wird, Brücken-/Länderkonfigurationen respektiert und mit aussagekräftigen Fehlern reagiert.
-- Dokumentiere Architektur, Annahmen, Workstreams und Backlog zentral in `/docs` gemäss Projektleitfaden.
-- Liefere reproduzierbare Developer-Workflows inklusive Devcontainer, Task-Runners und Git-Hooks.
-=======
 - Zentralisiere Projektwissen gemäß Organisationsleitfaden: `docs/DOCUMENTATION.md` als Hub, vollständige Pflege von `spec.md`, `plan.md`, `todo.md`.
 - Liefere reproduzierbare Qualitäts-Gates über `scripts/tests/run_all.sh` und Dev-Workflow via `scripts/utils/dev_run.sh`.
 - Stelle Benchmark-Grundgerüst unter `scripts/benchmarks/` bereit (Vitest Bench für UI, Hookpunkte für Rust/Cargo-Benchmarks).
 - Erweitere Architektur- und Sicherheitsdokumentation um eine präzise Übersicht sowie Threat-Model (STRIDE) und verweise auf relevante Artefakte.
->>>>>>> 3c3cc41e
 
 ## Nicht-Ziele
 - Keine grundlegende Änderung des Build-Tooling (Tauri, SvelteKit, Cargo) oder der Paketmanager (Bun, Cargo).
@@ -21,13 +13,8 @@
 
 ## Annahmen
 - Desktop-Zielplattformen: macOS 13+, Windows 11, Ubuntu 22.04+ (Wayland/X11).
-<<<<<<< HEAD
-- GPU-Beschleunigte Blur-Filter sind verfügbar; bei `prefers-reduced-motion` wird Animation reduziert.
-- Rust 1.77+, Node.js 20+/Bun 1.1+ sowie `go-task` (oder `@go-task/cli`) stehen bereit.
-=======
 - GPU-beschleunigte Blur-Filter sind verfügbar; bei `prefers-reduced-motion` wird Animation reduziert.
 - Rust 1.77+, Node.js 20+/Bun 1.1+ sowie `cargo-tarpaulin`, `cargo-fuzz` und `@playwright/test` stehen in der Toolchain bereit.
->>>>>>> 3c3cc41e
 - Tor-Netzwerkzugriff ist möglich, Firewalls erlauben ausgehende Verbindungen auf Standard-Tor-Ports.
 - Diagnose-Ansichten (`ConnectionDiagnostics`, `NetworkTools`) teilen sich Motion-Tokens und Timeline-Komponenten mit dem Dashboard.
 - Benchmark-Läufe dürfen die Tor-Bootstrap-Infrastruktur maximal 3 parallele Sessions starten (koordiniert via `task desktop:bootstrap`).
@@ -35,24 +22,13 @@
 ## Schnittstellen
 - Frontend ↔ Backend via Tauri `invoke` / `listen` Events (`tor-status-update`, `metrics-update`).
 - Dokumentations-Hub `docs/DOCUMENTATION.md` verlinkt auf Spezifikation, Roadmap und Todos.
-<<<<<<< HEAD
-- Tests laufen via `task lint`, `task test`, `task bench` (Wraps `bun`/`cargo`).
-- Devcontainer initialisiert Toolchain (Node, Rust, Bun, Neovim) und ruft `scripts/utils/bootstrap.sh` nach Provisionierung auf.
-- Git-Hooks verwenden `scripts/utils/run_task.sh`, um lokale Task-Runner zu abstrahieren.
-=======
 - Tests laufen via `npm run lint`, `npm run test:unit`, `npm run test:ui-snapshots` und `cargo test` im Ordner `src-tauri`.
 - Coverage wird über `scripts/tests/coverage.sh` generiert und in `docs/todo/CR-0002.md` gespiegelt.
 - Benchmarks laufen via `scripts/benchmarks/run_all.sh`; Fuzzing via `scripts/tests/fuzz.sh`.
->>>>>>> 3c3cc41e
 
 - **Performance:** UI-Animationen <16ms Framebudget, keine Layout-Jumps >8px; Bootstrap-Benchmark p95 < 45s laut `connection_startup.sh`.
 - **Resilienz:** Verbindungs-UI führt max. 1 parallelen Connect/Disconnect-Workflow; API-Retries mit exponentiellem Backoff bis 3 Versuche.
-<<<<<<< HEAD
-- **DX:** Saubere Typen, modulare Komponenten, `torStore` ohne Event-Leaks, dedizierte Utilitys für Motion/Theme.
-- **DX Tooling:** One-command Bootstrap (`task setup`), vorgefertigte `.env.example`, reproduzierbare Pre-Commit Hooks.
-=======
 - **DX:** Saubere Typen, modulare Komponenten, `torStore` ohne Event-Leaks, dedizierte Utilitys für Motion/Theme, dokumentierte SIMD-Dispatch-Layer.
->>>>>>> 3c3cc41e
 - **Sicherheit:** Konsistente Fehlerpfade, strukturierte Logs, keine unvalidierten Eingaben Richtung TorManager.
 - **Barrierefreiheit:** WCAG 2.1 AA Farbkontrast, ARIA-Live Regionen für Statuswechsel, respektiert Reduced-Motion; Timeline-Overlays bieten Tastatur- und Screenreader-Zugriff.
 
@@ -69,8 +45,4 @@
 
 ## Offene Fragen
 - 3D-Hardwarebeschleunigung auf Low-End-Geräten: Monitoring via Telemetrie TBD.
-<<<<<<< HEAD
-- CI Container sollen Devcontainer-Setup spiegeln; Evaluierung eines veröffentlichten Base-Images steht aus.
-=======
-- Evaluieren, ob zusätzliche Mobile-spezifische Benchmarks erforderlich sind (abhängig von Capacitor-Follow-up).
->>>>>>> 3c3cc41e
+- Evaluieren, ob zusätzliche Mobile-spezifische Benchmarks erforderlich sind (abhängig von Capacitor-Follow-up).