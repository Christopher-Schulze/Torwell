# Spec (Zielzustand)

## Scope
- Zentralisiere Projektwissen gemäß Organisationsleitfaden: `docs/DOCUMENTATION.md` als Hub, vollständige Pflege von `spec.md`, `plan.md`, `todo.md`.
- Liefere reproduzierbare Qualitäts-Gates über `scripts/tests/run_all.sh` und Dev-Workflow via `scripts/utils/dev_run.sh`.
- Stelle Benchmark-Grundgerüst unter `scripts/benchmarks/` bereit (Vitest Bench für UI, Hookpunkte für Rust/Cargo-Benchmarks).
- Erweitere Architektur- und Sicherheitsdokumentation um eine präzise Übersicht sowie Threat-Model (STRIDE) und verweise auf relevante Artefakte.

## Nicht-Ziele
- Keine grundlegende Änderung des Build-Tooling (Tauri, SvelteKit, Cargo) oder der Paketmanager (Bun, Cargo).
- Keine Erweiterung der bestehenden Feature-Sets der UI oder Backend-Kommandos über Dokumentation/Tooling hinaus.
- Keine Auslieferung produktiver Benchmark-Suites – Fokus auf lauffähige Skeletons & Integrationspunkte.

## Annahmen
<<<<<<< HEAD
- Entwicklungsumgebungen verfügen über Bun ≥1.1, Node.js ≥20, Rust ≥1.77 und Cargo.
- Systemweite Abhängigkeiten für `cargo test` (insbesondere `pkg-config`, `glib-2.0`, `openssl`) sind installiert.
- `bun` ist bevorzugter Runner für Frontend-Builds/Tests; `npm`/`pnpm` werden nicht offiziell unterstützt.
- Benchmarks nutzen `vitest bench`; Rust-Benchmarks folgen später via `cargo bench` oder Criterion.

## Constraints
- Shell-Skripte folgen `set -euo pipefail`, vermeiden Inline-Abhängigkeiten und akzeptieren Forwarded-Args.
- Dokumentation verbleibt in `/docs/` mit Markdown (UTF-8, 120 Zeichen Zeilenlimit empfohlen) und Mermaid für Diagramme.
- Threat-Model muss STRIDE-Analyse beinhalten und in `docs/DOCUMENTATION.md` referenziert werden.

## Schnittstellen & Workflows
- **Tests:** `scripts/tests/run_all.sh` orchestriert Bun Checks, Vitest Suites und `cargo test` (mit Option `-- <args>` zur Testfilterung).
- **Dev-Run:** `scripts/utils/dev_run.sh` startet Tauri-Entwicklungssession (`bun run tauri:dev`), respektiert zusätzliche CLI-Argumente.
- **Benchmarks:** `scripts/benchmarks/run_frontend_benchmarks.sh` ruft `bun x vitest bench` auf; zusätzliche Skripte können in diesem Ordner abgelegt werden und werden aus `DOCUMENTATION.md` verlinkt.
- **Documentation Hub:** `docs/DOCUMENTATION.md` referenziert Spec, Plan, TODOs, File/Wire Map, Security-Dokumente und externe Ressourcen.

## Qualitätsziele & SLAs
- **Performance:** UI-Animationen <16 ms Framebudget; Benchmark-Skripte liefern p50/p95-Ausgabe sobald Tests vorliegen.
- **Resilienz:** Test-Skript bricht beim ersten Fehler ab und signalisiert fehlende Abhängigkeiten klar.
- **DX:** Ein Kommando für Tests (`scripts/tests/run_all.sh`), eines für Dev (`scripts/utils/dev_run.sh`), strukturierte Dokumentationslinks, konsistenter Markdown-Stil.
- **Sicherheit:** Threat-Model gepflegt, Skripte vermeiden unsichere Temp-Verzeichnisse, alle externen Eingaben validiert (z. B. Argumentweitergabe mit Quotes).

## Telemetrie & Logging
- Test-/Bench-Skripte geben klare Statusmeldungen (Start/Erfolg/Fehler) aus.
- Dokumentation verweist auf bestehende Telemetrie (Tor Bootstrap, Metrics-Burst) und aktualisiert SLAs (Bootstrap-Update ≥ alle 250 ms, Fehleranzeige ≤ 500 ms).
=======
- Desktop-Zielplattformen: macOS 13+, Windows 11, Ubuntu 22.04+ (Wayland/X11).
- GPU-Beschleunigte Blur-Filter sind verfügbar; bei `prefers-reduced-motion` wird Animation reduziert.
- Rust 1.77+, Node.js 20+/Bun 1.1+ sind installiert.
- Tor-Netzwerkzugriff ist möglich, Firewalls erlauben ausgehende Verbindungen auf Standard-Tor-Ports.
- Diagnose-Ansichten (`ConnectionDiagnostics`, `NetworkTools`) teilen sich Motion-Tokens und Timeline-Komponenten mit dem Dashboard.
- Benchmark-Läufe dürfen die Tor-Bootstrap-Infrastruktur maximal 3 parallele Sessions starten (koordiniert via `task desktop:bootstrap`).

## Schnittstellen
- Frontend ↔ Backend via Tauri `invoke` / `listen` Events (`tor-status-update`, `metrics-update`).
- Dokumentations-Hub `docs/DOCUMENTATION.md` verlinkt auf Spezifikation, Roadmap und Todos.
- Tests laufen via `bun run lint`, `bun run check`, `cargo test` im Ordner `src-tauri`.

- **Performance:** UI-Animationen <16ms Framebudget, keine Layout-Jumps >8px; Bootstrap-Benchmark p95 < 45s laut `connection_startup.sh`.
- **Resilienz:** Verbindungs-UI führt max. 1 parallelen Connect/Disconnect-Workflow; API-Retries mit exponentiellem Backoff bis 3 Versuche.
- **DX:** Saubere Typen, modulare Komponenten, `torStore` ohne Event-Leaks, dedizierte Utilitys für Motion/Theme.
- **Sicherheit:** Konsistente Fehlerpfade, strukturierte Logs, keine unvalidierten Eingaben Richtung TorManager.
- **Barrierefreiheit:** WCAG 2.1 AA Farbkontrast, ARIA-Live Regionen für Statuswechsel, respektiert Reduced-Motion; Timeline-Overlays bieten Tastatur- und Screenreader-Zugriff.

## SLAs & Telemetrie
- Bootstrap-Fortschritt aktualisiert mindestens alle 250ms während Connect.
- Metriken-Burst begrenzt auf 720 Punkte (~2h Historie bei 10s Intervall).
- Fehler werden innerhalb von 500ms als Toast und im Statuspanel angezeigt.
- Benchmark-Ausführung protokolliert p50/p95/p99 in `.benchmarks/bootstrap_summary.txt` und archiviert Rohdaten.
>>>>>>> 43955616

## Migration / Rollout
- Bestehende Workflows (`bun run check`, `bun run test`, `cargo test`) bleiben unverändert nutzbar.
- Neue Skripte werden in CI-Pipeline integriert, sobald Hooks in `docs/plan.md` umgesetzt sind (Follow-up mit konkreten CI-Konfigurationen).

## Offene Fragen
<<<<<<< HEAD
- Benötigte Zusatzmetriken für Benchmarks (FPS, Memory) werden nach ersten UI-Benchmarks definiert.
- CI-Umgebungen ohne grafischen Stack: Evaluierung von Headless-/Mock-Layern für Tauri Tests steht aus.
- Definition konkreter Erfolgskriterien für Security-Benchmarks (z. B. Fuzz-Targets) in späteren Iterationen.
=======
- 3D-Hardwarebeschleunigung auf Low-End-Geräten: Monitoring via Telemetrie TBD.
- Evaluieren, ob zusätzliche Mobile-spezifische Benchmarks erforderlich sind (abhängig von Capacitor-Follow-up).
>>>>>>> 43955616
<|MERGE_RESOLUTION|>--- conflicted
+++ resolved
@@ -12,33 +12,6 @@
 - Keine Auslieferung produktiver Benchmark-Suites – Fokus auf lauffähige Skeletons & Integrationspunkte.
 
 ## Annahmen
-<<<<<<< HEAD
-- Entwicklungsumgebungen verfügen über Bun ≥1.1, Node.js ≥20, Rust ≥1.77 und Cargo.
-- Systemweite Abhängigkeiten für `cargo test` (insbesondere `pkg-config`, `glib-2.0`, `openssl`) sind installiert.
-- `bun` ist bevorzugter Runner für Frontend-Builds/Tests; `npm`/`pnpm` werden nicht offiziell unterstützt.
-- Benchmarks nutzen `vitest bench`; Rust-Benchmarks folgen später via `cargo bench` oder Criterion.
-
-## Constraints
-- Shell-Skripte folgen `set -euo pipefail`, vermeiden Inline-Abhängigkeiten und akzeptieren Forwarded-Args.
-- Dokumentation verbleibt in `/docs/` mit Markdown (UTF-8, 120 Zeichen Zeilenlimit empfohlen) und Mermaid für Diagramme.
-- Threat-Model muss STRIDE-Analyse beinhalten und in `docs/DOCUMENTATION.md` referenziert werden.
-
-## Schnittstellen & Workflows
-- **Tests:** `scripts/tests/run_all.sh` orchestriert Bun Checks, Vitest Suites und `cargo test` (mit Option `-- <args>` zur Testfilterung).
-- **Dev-Run:** `scripts/utils/dev_run.sh` startet Tauri-Entwicklungssession (`bun run tauri:dev`), respektiert zusätzliche CLI-Argumente.
-- **Benchmarks:** `scripts/benchmarks/run_frontend_benchmarks.sh` ruft `bun x vitest bench` auf; zusätzliche Skripte können in diesem Ordner abgelegt werden und werden aus `DOCUMENTATION.md` verlinkt.
-- **Documentation Hub:** `docs/DOCUMENTATION.md` referenziert Spec, Plan, TODOs, File/Wire Map, Security-Dokumente und externe Ressourcen.
-
-## Qualitätsziele & SLAs
-- **Performance:** UI-Animationen <16 ms Framebudget; Benchmark-Skripte liefern p50/p95-Ausgabe sobald Tests vorliegen.
-- **Resilienz:** Test-Skript bricht beim ersten Fehler ab und signalisiert fehlende Abhängigkeiten klar.
-- **DX:** Ein Kommando für Tests (`scripts/tests/run_all.sh`), eines für Dev (`scripts/utils/dev_run.sh`), strukturierte Dokumentationslinks, konsistenter Markdown-Stil.
-- **Sicherheit:** Threat-Model gepflegt, Skripte vermeiden unsichere Temp-Verzeichnisse, alle externen Eingaben validiert (z. B. Argumentweitergabe mit Quotes).
-
-## Telemetrie & Logging
-- Test-/Bench-Skripte geben klare Statusmeldungen (Start/Erfolg/Fehler) aus.
-- Dokumentation verweist auf bestehende Telemetrie (Tor Bootstrap, Metrics-Burst) und aktualisiert SLAs (Bootstrap-Update ≥ alle 250 ms, Fehleranzeige ≤ 500 ms).
-=======
 - Desktop-Zielplattformen: macOS 13+, Windows 11, Ubuntu 22.04+ (Wayland/X11).
 - GPU-Beschleunigte Blur-Filter sind verfügbar; bei `prefers-reduced-motion` wird Animation reduziert.
 - Rust 1.77+, Node.js 20+/Bun 1.1+ sind installiert.
@@ -62,18 +35,11 @@
 - Metriken-Burst begrenzt auf 720 Punkte (~2h Historie bei 10s Intervall).
 - Fehler werden innerhalb von 500ms als Toast und im Statuspanel angezeigt.
 - Benchmark-Ausführung protokolliert p50/p95/p99 in `.benchmarks/bootstrap_summary.txt` und archiviert Rohdaten.
->>>>>>> 43955616
 
 ## Migration / Rollout
 - Bestehende Workflows (`bun run check`, `bun run test`, `cargo test`) bleiben unverändert nutzbar.
 - Neue Skripte werden in CI-Pipeline integriert, sobald Hooks in `docs/plan.md` umgesetzt sind (Follow-up mit konkreten CI-Konfigurationen).
 
 ## Offene Fragen
-<<<<<<< HEAD
-- Benötigte Zusatzmetriken für Benchmarks (FPS, Memory) werden nach ersten UI-Benchmarks definiert.
-- CI-Umgebungen ohne grafischen Stack: Evaluierung von Headless-/Mock-Layern für Tauri Tests steht aus.
-- Definition konkreter Erfolgskriterien für Security-Benchmarks (z. B. Fuzz-Targets) in späteren Iterationen.
-=======
 - 3D-Hardwarebeschleunigung auf Low-End-Geräten: Monitoring via Telemetrie TBD.
-- Evaluieren, ob zusätzliche Mobile-spezifische Benchmarks erforderlich sind (abhängig von Capacitor-Follow-up).
->>>>>>> 43955616
+- Evaluieren, ob zusätzliche Mobile-spezifische Benchmarks erforderlich sind (abhängig von Capacitor-Follow-up).