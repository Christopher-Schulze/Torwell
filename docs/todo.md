--- conflicted
+++ resolved
@@ -1,10 +1,5 @@
 # Task Tracker
 
-<<<<<<< HEAD
-- [ ] 01-Optimization: Arti Configuration, Obfs4, Caching
-- [ ] 02-System-Proxy: System-wide routing via Proxy settings
-- [ ] 03-UI-Wiring: Robust command handling and status updates
-=======
 Diese Datei dient als zentrale Steuerungseinheit für die Behebung aller identifizierten Probleme ("Gaps"). Jedes Item referenziert eine detaillierte technische Datei.
 
 ## Status-Legende
@@ -34,5 +29,4 @@
 | 007 | **Future Improvements (Persistence, PT)** | 🔴 | `todo-007-improvements.md` | Low |
 
 ---
-*Zuletzt aktualisiert: Heute*
->>>>>>> ab3cdf38
+*Zuletzt aktualisiert: Heute*