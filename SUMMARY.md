--- conflicted
+++ resolved
@@ -1,28 +1,15 @@
 ## Änderungen
-<<<<<<< HEAD
-- Premiumisierte Dashboard-Komponenten (`StatusCard`, `ActionCard`, `IdlePanel`) mit neuen Glasgradients, Mikroanimationen und responsiven Layouts.
-- Erweiterte Resilienz im Frontend (`torStore`, `api`-Wrapper) inkl. Retry-Backoff, listener cleanup und reduzierter Motion-Utilities.
-- Aktualisierte Dokumentation gemäss Organisationsrichtlinie (Spec, Plan, File & Wire Map, TODO-Backlog).
-- Neue Motion-Utilities und angepasste Metrik-Auswertungen (Rolling Latency, Trendberechnung, Tests für TorManager).
-- GPU-Render-Backend (wgpu) mit Worker-basiertem Renderloop, Triple-Buffering, Metal/Vulkan/DX12-Backends, Shader-Cache, Frame-Metriken sowie Headless-Screenshot-Tests & Capture-CLI-Warmup.
-=======
 - Change-Request-Blätter konsolidiert und in `DOCUMENTATION.md`, `plan.md`, `spec.md` sowie `ReleaseNotes.md` final verankert.
 - `docs/FILEANDWIREMAP.md` aktualisiert (Module + Benchmark-Skripte) und `docs/archive/CR-0001.md` angelegt.
 - Bootstrap-Benchmarkskript `scripts/benchmarks/connection_startup.sh` erstellt (p50/p95/p99-Auswertung via Python).
 - Release Notes für v2.5 ergänzt; Plan- und Spec-Dokumente um Benchmarks, Testmatrix und Motion-Anforderungen erweitert.
->>>>>>> 9aad65ad
 
 ## Kommandos
 - Tests (Rust): `cargo test` *(scheitert ohne systemweite glib-2.0 Bibliothek)*
 - Concurrency-Harness: `scripts/tests/run_concurrency.sh`
 - Tests (Frontend): `bun run check`
-<<<<<<< HEAD
-- Tests (Rust): `cargo test` (scheitert ohne systemweite glib-2.0 Bibliotheken)
-- Headless-GPU-Test: `scripts/tests/headless_renderer.sh`
-=======
 - Tests (Rust): `cargo test` (erfordert systemweite `glib-2.0` Bibliotheken)
 - Benchmarks: `scripts/benchmarks/connection_startup.sh`
->>>>>>> 9aad65ad
 
 ## Nächste Schritte
 - Milestone D vorbereiten (Diagnostics UX Refresh, Timeline-Komponenten, CI-Hooks).
@@ -32,8 +19,4 @@
 ## Annahmen
 - Reduced-Motion Nutzer*innen sollen Animationen deaktivieren; neue Motion-Store respektiert dies.
 - Latency-Metriken können temporär fehlen und werden konservativ mit 0 in Trends berücksichtigt.
-<<<<<<< HEAD
-- Shader-Cache kann via `TORWELL_SHADER_CACHE_DIR` überschrieben werden; ohne kompatiblen Adapter liefern Tests einen Skip.
-=======
-- Benchmark-Ausführungen nutzen `task desktop:bootstrap` als verbindliche Bootstrap-Sequenz und halten <3 parallele Sessions.
->>>>>>> 9aad65ad
+- Benchmark-Ausführungen nutzen `task desktop:bootstrap` als verbindliche Bootstrap-Sequenz und halten <3 parallele Sessions.