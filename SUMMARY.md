## Änderungen
<<<<<<< HEAD
- Zentralen Work-Stealing-Scheduler (`core::executor::TaskScheduler`) eingeführt, lokale Batching-Strategie für Latenz-Histogramme (p50/p95/p99) implementiert und `AppState`/`MetricPoint` um Scheduler-Telemetrie erweitert.
- CPU-/I/O-intensive Pfade (`traceroute_host`, Zertifikatsrotation im `SecureHttpClient`) an den Scheduler angebunden und Tests/Dokumentation entsprechend aktualisiert.
- Neues Concurrency-Harness (`scripts/tests/run_concurrency.sh`) mit Loom-Model-Check & optionalem Miri-Lauf ergänzt; Spezifikation/Dokumentation um Scheduler-Ziele erweitert.
=======
- Change-Request-Blätter konsolidiert und in `DOCUMENTATION.md`, `plan.md`, `spec.md` sowie `ReleaseNotes.md` final verankert.
- `docs/FILEANDWIREMAP.md` aktualisiert (Module + Benchmark-Skripte) und `docs/archive/CR-0001.md` angelegt.
- Bootstrap-Benchmarkskript `scripts/benchmarks/connection_startup.sh` erstellt (p50/p95/p99-Auswertung via Python).
- Release Notes für v2.5 ergänzt; Plan- und Spec-Dokumente um Benchmarks, Testmatrix und Motion-Anforderungen erweitert.
>>>>>>> 4f50354e

## Kommandos
- Tests (Rust): `cargo test` *(scheitert ohne systemweite glib-2.0 Bibliothek)*
- Concurrency-Harness: `scripts/tests/run_concurrency.sh`
- Tests (Frontend): `bun run check`
<<<<<<< HEAD

## Nächste Schritte
- Worker-Anzahl und weitere CPU-Pfade (z. B. GeoIP-Analysen) sukzessive an den Scheduler anbinden.
- glib-2.0 Bereitstellung in CI/Build-Umgebung sicherstellen, damit `cargo test` überall läuft.

## Annahmen
- Scheduler skaliert initial mit `num_cpus::get().max(2)` Threads; Feintuning erfolgt nach Telemetrieauswertung.
- Historische Metrikdateien werden via `serde(default)` auf neue Scheduler-Felder erweitert; keine Migration nötig.
=======
- Tests (Rust): `cargo test` (erfordert systemweite `glib-2.0` Bibliotheken)
- Benchmarks: `scripts/benchmarks/connection_startup.sh`

## Nächste Schritte
- Milestone D vorbereiten (Diagnostics UX Refresh, Timeline-Komponenten, CI-Hooks).
- glib-2.0 Bereitstellung in CI/Build-Umgebung sicherstellen, damit `cargo test` überall läuft.

## Annahmen
- Reduced-Motion Nutzer*innen sollen Animationen deaktivieren; neue Motion-Store respektiert dies.
- Latency-Metriken können temporär fehlen und werden konservativ mit 0 in Trends berücksichtigt.
- Benchmark-Ausführungen nutzen `task desktop:bootstrap` als verbindliche Bootstrap-Sequenz und halten <3 parallele Sessions.
>>>>>>> 4f50354e
<|MERGE_RESOLUTION|>--- conflicted
+++ resolved
@@ -1,29 +1,13 @@
 ## Änderungen
-<<<<<<< HEAD
-- Zentralen Work-Stealing-Scheduler (`core::executor::TaskScheduler`) eingeführt, lokale Batching-Strategie für Latenz-Histogramme (p50/p95/p99) implementiert und `AppState`/`MetricPoint` um Scheduler-Telemetrie erweitert.
-- CPU-/I/O-intensive Pfade (`traceroute_host`, Zertifikatsrotation im `SecureHttpClient`) an den Scheduler angebunden und Tests/Dokumentation entsprechend aktualisiert.
-- Neues Concurrency-Harness (`scripts/tests/run_concurrency.sh`) mit Loom-Model-Check & optionalem Miri-Lauf ergänzt; Spezifikation/Dokumentation um Scheduler-Ziele erweitert.
-=======
 - Change-Request-Blätter konsolidiert und in `DOCUMENTATION.md`, `plan.md`, `spec.md` sowie `ReleaseNotes.md` final verankert.
 - `docs/FILEANDWIREMAP.md` aktualisiert (Module + Benchmark-Skripte) und `docs/archive/CR-0001.md` angelegt.
 - Bootstrap-Benchmarkskript `scripts/benchmarks/connection_startup.sh` erstellt (p50/p95/p99-Auswertung via Python).
 - Release Notes für v2.5 ergänzt; Plan- und Spec-Dokumente um Benchmarks, Testmatrix und Motion-Anforderungen erweitert.
->>>>>>> 4f50354e
 
 ## Kommandos
 - Tests (Rust): `cargo test` *(scheitert ohne systemweite glib-2.0 Bibliothek)*
 - Concurrency-Harness: `scripts/tests/run_concurrency.sh`
 - Tests (Frontend): `bun run check`
-<<<<<<< HEAD
-
-## Nächste Schritte
-- Worker-Anzahl und weitere CPU-Pfade (z. B. GeoIP-Analysen) sukzessive an den Scheduler anbinden.
-- glib-2.0 Bereitstellung in CI/Build-Umgebung sicherstellen, damit `cargo test` überall läuft.
-
-## Annahmen
-- Scheduler skaliert initial mit `num_cpus::get().max(2)` Threads; Feintuning erfolgt nach Telemetrieauswertung.
-- Historische Metrikdateien werden via `serde(default)` auf neue Scheduler-Felder erweitert; keine Migration nötig.
-=======
 - Tests (Rust): `cargo test` (erfordert systemweite `glib-2.0` Bibliotheken)
 - Benchmarks: `scripts/benchmarks/connection_startup.sh`
 
@@ -34,5 +18,4 @@
 ## Annahmen
 - Reduced-Motion Nutzer*innen sollen Animationen deaktivieren; neue Motion-Store respektiert dies.
 - Latency-Metriken können temporär fehlen und werden konservativ mit 0 in Trends berücksichtigt.
-- Benchmark-Ausführungen nutzen `task desktop:bootstrap` als verbindliche Bootstrap-Sequenz und halten <3 parallele Sessions.
->>>>>>> 4f50354e
+- Benchmark-Ausführungen nutzen `task desktop:bootstrap` als verbindliche Bootstrap-Sequenz und halten <3 parallele Sessions.