## Änderungen
<<<<<<< HEAD
- Devcontainer inklusive VSCode/Neovim Defaults, Post-Create Setup und reproduzierbarer Bootstrap.
- Erweiterter `Taskfile.yml` mit Lint/Test/Bench-Flows plus Helper-Skripte (`run_task.sh`, Benchmarks).
- `.githooks` Pre-Commit, `.editorconfig`, `.env.example`, Issue/PR-Templates und Onboarding-Skript.
- Spezifikation, Plan und TODO-Backlog um neue Tooling-Ziele ergänzt; CR-0002 mit Workflow-Doku angelegt.

## Kommandos
- Setup: `task setup`
- Lint: `task lint`
- Tests: `task test`
- Benchmarks: `task bench`

## Nächste Schritte
- CI/Container-Abbilder auf neuen Devcontainer-Stack ausrichten (Follow-up in P7).
- Inhalte von CR-0002 in `docs/DOCUMENTATION.md` konsolidieren, sobald alle Pakete gemerged sind.

## Annahmen
- Contributors verfügen über Bun, Rust und Node oder verwenden den bereitgestellten Devcontainer.
- `bunx` verfügbar für Fallback, falls `task` nicht global installiert ist.
=======
- Change-Request-Blätter konsolidiert und in `DOCUMENTATION.md`, `plan.md`, `spec.md` sowie `ReleaseNotes.md` final verankert.
- `docs/FILEANDWIREMAP.md` aktualisiert (Module + Benchmark-Skripte) und `docs/archive/CR-0001.md` angelegt.
- Bootstrap-Benchmarkskript `scripts/benchmarks/connection_startup.sh` erstellt (p50/p95/p99-Auswertung via Python).
- Release Notes für v2.5 ergänzt; Plan- und Spec-Dokumente um Benchmarks, Testmatrix und Motion-Anforderungen erweitert.

## Kommandos
- Tests (Rust): `cargo test` *(scheitert ohne systemweite glib-2.0 Bibliothek)*
- Concurrency-Harness: `scripts/tests/run_concurrency.sh`
- Tests (Frontend): `bun run check`
- Tests (Rust): `cargo test` (erfordert systemweite `glib-2.0` Bibliotheken)
- Benchmarks: `scripts/benchmarks/connection_startup.sh`

## Nächste Schritte
- Milestone D vorbereiten (Diagnostics UX Refresh, Timeline-Komponenten, CI-Hooks).
- glib-2.0 Bereitstellung in CI/Build-Umgebung sicherstellen, damit `cargo test` überall läuft.

## Annahmen
- Reduced-Motion Nutzer*innen sollen Animationen deaktivieren; neue Motion-Store respektiert dies.
- Latency-Metriken können temporär fehlen und werden konservativ mit 0 in Trends berücksichtigt.
- Benchmark-Ausführungen nutzen `task desktop:bootstrap` als verbindliche Bootstrap-Sequenz und halten <3 parallele Sessions.
>>>>>>> 3c3cc41e
<|MERGE_RESOLUTION|>--- conflicted
+++ resolved
@@ -1,24 +1,4 @@
 ## Änderungen
-<<<<<<< HEAD
-- Devcontainer inklusive VSCode/Neovim Defaults, Post-Create Setup und reproduzierbarer Bootstrap.
-- Erweiterter `Taskfile.yml` mit Lint/Test/Bench-Flows plus Helper-Skripte (`run_task.sh`, Benchmarks).
-- `.githooks` Pre-Commit, `.editorconfig`, `.env.example`, Issue/PR-Templates und Onboarding-Skript.
-- Spezifikation, Plan und TODO-Backlog um neue Tooling-Ziele ergänzt; CR-0002 mit Workflow-Doku angelegt.
-
-## Kommandos
-- Setup: `task setup`
-- Lint: `task lint`
-- Tests: `task test`
-- Benchmarks: `task bench`
-
-## Nächste Schritte
-- CI/Container-Abbilder auf neuen Devcontainer-Stack ausrichten (Follow-up in P7).
-- Inhalte von CR-0002 in `docs/DOCUMENTATION.md` konsolidieren, sobald alle Pakete gemerged sind.
-
-## Annahmen
-- Contributors verfügen über Bun, Rust und Node oder verwenden den bereitgestellten Devcontainer.
-- `bunx` verfügbar für Fallback, falls `task` nicht global installiert ist.
-=======
 - Change-Request-Blätter konsolidiert und in `DOCUMENTATION.md`, `plan.md`, `spec.md` sowie `ReleaseNotes.md` final verankert.
 - `docs/FILEANDWIREMAP.md` aktualisiert (Module + Benchmark-Skripte) und `docs/archive/CR-0001.md` angelegt.
 - Bootstrap-Benchmarkskript `scripts/benchmarks/connection_startup.sh` erstellt (p50/p95/p99-Auswertung via Python).
@@ -38,5 +18,4 @@
 ## Annahmen
 - Reduced-Motion Nutzer*innen sollen Animationen deaktivieren; neue Motion-Store respektiert dies.
 - Latency-Metriken können temporär fehlen und werden konservativ mit 0 in Trends berücksichtigt.
-- Benchmark-Ausführungen nutzen `task desktop:bootstrap` als verbindliche Bootstrap-Sequenz und halten <3 parallele Sessions.
->>>>>>> 3c3cc41e
+- Benchmark-Ausführungen nutzen `task desktop:bootstrap` als verbindliche Bootstrap-Sequenz und halten <3 parallele Sessions.